--- conflicted
+++ resolved
@@ -36,7 +36,6 @@
             )
 
         @staticmethod
-<<<<<<< HEAD
         def minimize_markers(
             penalty_type,
             ocp,
@@ -49,16 +48,14 @@
             data_to_track=(),
             **extra_param,
         ):
-=======
-        def minimize_markers(penalty_type, ocp, nlp, t, x, u, markers_idx=(), data_to_track=(), **extra_param):
             """
             Adds the objective that the specific markers should be minimized.
             It is possible to track markers, in this case the objective is to minimize
             the mismatch between the optimized markers positions and the reference markers positions (data_to_track).
             :param markers_idx: Index of the markers to minimize. (list of integers)
             :param data_to_track: Reference markers positions for tracking. (list of lists of float)
-            """
->>>>>>> be297919
+            :axis_to_track: Index of axis to keep while tracking (default track 3d trajectories)
+            """
             markers_idx = PenaltyFunctionAbstract._check_and_fill_index(
                 markers_idx, nlp["model"].nbMarkers(), "markers_idx"
             )
