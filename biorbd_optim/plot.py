import multiprocessing as mp
import numpy as np
import tkinter
from itertools import accumulate

from matplotlib import pyplot as plt
from casadi import MX, Callback, nlpsol_out, nlpsol_n_out, Sparsity

from .variable_optimization import Data


class PlotOcp:
    def __init__(self, ocp):
        for i in range(1, ocp.nb_phases):
            if ocp.nlp[0]["nbQ"] != ocp.nlp[i]["nbQ"]:
                raise RuntimeError("Graphs with nbQ different at each phase is not implemented yet")

        self.ocp = ocp
        self.ydata = []
        self.ns = 0

        self.t = []
        self.t_integrated = []
        if isinstance(self.ocp.initial_phase_time, (int, float)):
            self.tf = [self.ocp.initial_phase_time]
        else:
            self.tf = list(self.ocp.initial_phase_time)
        self.t_idx_to_optimize = []
        for i, nlp in enumerate(self.ocp.nlp):
            if isinstance(nlp["tf"], MX):
                self.t_idx_to_optimize.append(i)
        self.__init_time_vector()

        self.axes = []
        self.plots = []
        self.plots_vertical_lines = []
        self.all_figures = []

        running_cmp = 0
        self.matching_variables = dict()
        for state in ocp.nlp[0]["has_states"]:
            if state in ocp.nlp[0]["has_controls"]:
                self.matching_variables[state] = running_cmp
            running_cmp += ocp.nlp[0]["has_states"][state]
        self._organize_windows(
            len(self.ocp.nlp[0]["has_states"]) + len(self.ocp.nlp[0]["has_controls"]) - len(self.matching_variables)
        )

        self.create_plots(ocp.nlp[0]["has_states"], "state")
        self.create_plots(ocp.nlp[0]["has_controls"], "control")

        horz, vert = 0, 0
        for i, fig in enumerate(self.all_figures):
            fig.canvas.manager.window.move(int(vert * self.width_step), int(self.top_margin + horz * self.height_step))
            vert += 1
            if vert >= self.nb_vertical_windows:
                horz += 1
                vert = 0
            fig.canvas.draw()

    def __init_time_vector(self):
        self.t = [0]
        self.t_integrated = []
        for phase_idx, nlp in enumerate(self.ocp.nlp):
            self.ns += nlp["ns"] + 1
            time_phase = np.linspace(self.t[-1], self.t[-1] + self.tf[phase_idx], nlp["ns"] + 1)
            self.t = np.append(self.t, time_phase)
            self.t_integrated = np.append(self.t_integrated, PlotOcp.generate_integrated_time(time_phase))
        self.t = self.t[1:]

    def create_plots(self, has, var_type):
        for variable in has:
            nb = has[variable]
            nb_cols, nb_rows = PlotOcp._generate_windows_size(nb)
            if var_type == "control" and variable in self.matching_variables:
                axes = self.axes[self.matching_variables[variable] : self.matching_variables[variable] + nb]
            else:
                self.all_figures.append(plt.figure(variable, figsize=(self.width_step / 100, self.height_step / 131)))
                axes = self.all_figures[-1].subplots(nb_rows, nb_cols)
                if isinstance(axes, np.ndarray):
                    axes = axes.flatten()
                else:
                    axes = [axes]

                for i in range(nb, len(axes)):
                    axes[i].remove()
                axes = axes[:nb]

                for k in range(nb):
                    if "q" in variable or "q_dot" in variable or "tau" in variable:
                        axes[k].set_title(self.ocp.nlp[0]["model"].nameDof()[k].to_string())
                    elif "muscles" in variable:
                        axes[k].set_title(self.ocp.nlp[0]["model"].muscleNames()[k].to_string())
                idx_center = nb_rows * nb_cols - int(nb_cols / 2) - 1
                if idx_center >= len(axes):
                    idx_center = len(axes) - 1
                axes[idx_center].set_xlabel("time (s)")

                self.axes.extend(axes)
                self.all_figures[-1].tight_layout()

            for i, ax in enumerate(axes):
                if var_type == "state":
                    cmp = 0
                    plots = []
                    for idx_phase in range(self.ocp.nb_phases):
                        for _ in range(self.ocp.nlp[idx_phase]["ns"]):
                            plots.append(
                                ax.plot(
                                    self.t_integrated[2 * cmp + idx_phase : 2 * (cmp + 1) + idx_phase],
                                    np.zeros(2),
                                    color="tab:brown",
                                    linewidth=0.8,
                                )[0]
                            )
                            plots.append(
                                ax.plot(
                                    self.t_integrated[2 * cmp + idx_phase],
                                    np.zeros(1),
                                    color="tab:brown",
                                    marker=".",
                                    markersize=6,
                                )[0]
                            )
                            cmp += 1
                    self.plots.append(plots)
                elif var_type == "control":
                    self.plots.append(
                        ax.step(self.t, np.zeros((self.ns, 1)), where="post", color="tab:orange", zorder=0)
                    )
                else:
                    raise RuntimeError("Plot of parameters is not supported yet")

                intersections_time = self.find_phases_intersections()
                for time in intersections_time:
                    self.plots_vertical_lines.append(ax.axvline(time, linestyle="--", linewidth=1.2, c="k"))
                ax.grid(color="k", linestyle="--", linewidth=0.5)
                ax.set_xlim(0, self.t[-1])

    def _organize_windows(self, nb_windows):
        height = tkinter.Tk().winfo_screenheight()
        width = tkinter.Tk().winfo_screenwidth()
        self.nb_vertical_windows, nb_horizontal_windows = PlotOcp._generate_windows_size(nb_windows)
        self.top_margin = height / 15
        self.height_step = (height - self.top_margin) / nb_horizontal_windows
        self.width_step = width / self.nb_vertical_windows

    @staticmethod
    def generate_integrated_time(t):
        for i in range(len(t) - 1, 0, -1):
            t = np.insert(t, i, t[i])
        return t

    def find_phases_intersections(self):
        return list(accumulate(self.tf))[:-1]

    @staticmethod
    def show():
        plt.show()

    def update_data(self, V):
        self.ydata = [[] for _ in range(self.ocp.nb_phases)]

        data_states, data_controls = Data.get_data(self.ocp, V, integrate=True, concatenate=False)
        for i, nlp in enumerate(self.ocp.nlp):
<<<<<<< HEAD
            data_states, data_controls, data_param = Data.get_data_from_V(
                self.ocp, V, get_parameters=True, integrate=True
            )
            if self.t_idx_to_optimize:
                for i_in_time, i_in_tf in enumerate(self.t_idx_to_optimize):
                    self.tf[i_in_tf] = data_param["time"][i_in_time]
                self.__update_xdata()

            for key in data_states:
                self.__update_ydata(data_states[key], i)
            for key in data_controls:
                self.__update_ydata(data_controls[key], i)
=======
            self.__update_ydata(data_states, i)
            self.__update_ydata(data_controls, i)
>>>>>>> 6a859d79
        self.__update_axes()

    def __update_xdata(self):
        self.__init_time_vector()
        for i, p in enumerate(self.plots):
            if i < self.ocp.nlp[0]["nx"]:
                for j in range(int(len(p) / 2)):
                    p[2 * j].set_xdata(self.t_integrated[j * 2 : 2 * j + 2])
                    p[2 * j + 1].set_xdata(self.t_integrated[j * 2])
            else:
                p[0].set_xdata(self.t)
            ax = p[0].axes
            ax.set_xlim(0, self.t[-1])

        intersections_time = self.find_phases_intersections()
        n = len(intersections_time)
        if n > 0:
            for p in range(int(len(self.plots_vertical_lines) / n)):
                for i, time in enumerate(intersections_time):
                    self.plots_vertical_lines[p * n + i].set_xdata([time, time])

    def __update_ydata(self, data, phase_idx):
        for key in data:
            y_data = data[key]
            if not isinstance(y_data, (tuple, list)):
                y_data = [y_data]

            for y in y_data[phase_idx]:
                self.ydata[phase_idx].append(y)

    def __update_axes(self):
        for i, p in enumerate(self.plots):
            ax = p[0].axes
            y = np.array([])
            for phase in self.ydata:
                y = np.append(y, phase[i])

            y_range = np.max([np.max(y) - np.min(y), 0.5])
            mean = y_range / 2 + np.min(y)
            axe_range = (1.1 * y_range) / 2
            ax.set_ylim(mean - axe_range, mean + axe_range)
            ax.set_yticks(
                np.arange(
                    np.round(mean - axe_range, 1),
                    np.round(mean + axe_range, 1),
                    step=np.round((mean + axe_range - (mean - axe_range)) / 4, 1),
                )
            )
            if i < self.ocp.nlp[0]["nx"]:
                cmp = 0
                for idx_phase in range(self.ocp.nb_phases):
                    for _ in range(self.ocp.nlp[idx_phase]["ns"]):
                        p[2 * cmp].set_ydata(y[2 * cmp + idx_phase : 2 * (cmp + 1) + idx_phase])
                        p[2 * cmp + 1].set_ydata(y[2 * cmp + idx_phase])
                        cmp += 1

            else:
                p[0].set_ydata(y)

    @staticmethod
    def _generate_windows_size(nb):
        nb_rows = int(round(np.sqrt(nb)))
        return nb_rows + 1 if nb_rows * nb_rows < nb else nb_rows, nb_rows


class ShowResult:
    def __init__(self, ocp, sol):
        self.ocp = ocp
        self.sol = sol

    def graphs(self):
        plot_ocp = PlotOcp(self.ocp)
        plot_ocp.update_data(self.sol["x"])
        plt.show()

    def animate(self, nb_frames=80, **kwargs):
        try:
            from BiorbdViz import BiorbdViz
        except ModuleNotFoundError:
            raise RuntimeError("BiorbdViz must be install to animate the model")
        data_interpolate, data_control = Data.get_data(
            self.ocp, self.sol["x"], integrate=False, interpolate_nb_frames=nb_frames
        )
        if not isinstance(data_interpolate["q"], (list, tuple)):
            data_interpolate["q"] = [data_interpolate["q"]]

        all_bioviz = []
        for idx_phase, data in enumerate(data_interpolate["q"]):
            all_bioviz.append(BiorbdViz(loaded_model=self.ocp.nlp[idx_phase]["model"], **kwargs))
            all_bioviz[-1].load_movement(self.ocp.nlp[idx_phase]["q_mapping"].expand.map(data).T)

        b_is_visible = [True] * len(all_bioviz)
        while sum(b_is_visible):
            for i, b in enumerate(all_bioviz):
                if b.vtk_window.is_active:
                    if b.show_analyses_panel and b.is_animating:
                        b.movement_slider[0].setValue(
                            (b.movement_slider[0].value() + 1) % b.movement_slider[0].maximum()
                        )
                    b.refresh_window()
                else:
                    b_is_visible[i] = False

    @staticmethod
    def keep_matplotlib():
        plt.figure(figsize=(0.01, 0.01)).canvas.manager.window.move(1000, 100)
        plt.show()


class OnlineCallback(Callback):
    def __init__(self, ocp, opts={}):
        Callback.__init__(self)
        self.nlp = ocp
        self.nx = ocp.V.rows()
        self.ng = ocp.g.rows()
        self.construct("AnimateCallback", opts)

        self.plot_pipe, plotter_pipe = mp.Pipe()
        self.plotter = self.ProcessPlotter(ocp)
        self.plot_process = mp.Process(target=self.plotter, args=(plotter_pipe,), daemon=True)
        self.plot_process.start()

    @staticmethod
    def get_n_in():
        return nlpsol_n_out()

    @staticmethod
    def get_n_out():
        return 1

    @staticmethod
    def get_name_in(i):
        return nlpsol_out(i)

    @staticmethod
    def get_name_out(_):
        return "ret"

    def get_sparsity_in(self, i):
        n = nlpsol_out(i)
        if n == "f":
            return Sparsity.scalar()
        elif n in ("x", "lam_x"):
            return Sparsity.dense(self.nx)
        elif n in ("g", "lam_g"):
            return Sparsity.dense(self.ng)
        else:
            return Sparsity(0, 0)

    def eval(self, arg):
        send = self.plot_pipe.send
        send(arg[0])
        return [0]

    class ProcessPlotter(object):
        def __init__(self, ocp):
            self.ocp = ocp

        def __call__(self, pipe):
            self.pipe = pipe
            self.plot = PlotOcp(self.ocp)
            timer = self.plot.all_figures[0].canvas.new_timer(interval=100)
            timer.add_callback(self.callback)
            timer.start()

            plt.show()

        def callback(self):
            while self.pipe.poll():
                V = self.pipe.recv()
                self.plot.update_data(V)

            for i, fig in enumerate(self.plot.all_figures):
                fig.canvas.draw()
            return True<|MERGE_RESOLUTION|>--- conflicted
+++ resolved
@@ -161,25 +161,14 @@
     def update_data(self, V):
         self.ydata = [[] for _ in range(self.ocp.nb_phases)]
 
-        data_states, data_controls = Data.get_data(self.ocp, V, integrate=True, concatenate=False)
+        data_states, data_controls, data_param = Data.get_data(self.ocp, V, get_parameters=True, integrate=True, concatenate=False)
         for i, nlp in enumerate(self.ocp.nlp):
-<<<<<<< HEAD
-            data_states, data_controls, data_param = Data.get_data_from_V(
-                self.ocp, V, get_parameters=True, integrate=True
-            )
             if self.t_idx_to_optimize:
                 for i_in_time, i_in_tf in enumerate(self.t_idx_to_optimize):
                     self.tf[i_in_tf] = data_param["time"][i_in_time]
                 self.__update_xdata()
-
-            for key in data_states:
-                self.__update_ydata(data_states[key], i)
-            for key in data_controls:
-                self.__update_ydata(data_controls[key], i)
-=======
             self.__update_ydata(data_states, i)
             self.__update_ydata(data_controls, i)
->>>>>>> 6a859d79
         self.__update_axes()
 
     def __update_xdata(self):
