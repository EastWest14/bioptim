import biorbd

from biorbd_optim import (
    Instant,
    OptimalControlProgram,
    DynamicsTypeList,
    DynamicsType,
    BidirectionalMapping,
    Mapping,
    ObjectiveList,
    Objective,
    ConstraintList,
    Constraint,
    BoundsList,
    QAndQDotBounds,
    InitialConditionsList,
    ShowResult,
    OdeSolver,
)


def prepare_ocp(biorbd_model_path="cubeSym.bioMod", ode_solver=OdeSolver.RK):
    # --- Options --- #
    # Model path
    biorbd_model = biorbd.Model(biorbd_model_path)

    # Problem parameters
    number_shooting_points = 30
    final_time = 2
    tau_min, tau_max, tau_init = -100, 100, 0
    all_generalized_mapping = BidirectionalMapping(Mapping([0, 1, 2, 2], [3]), Mapping([0, 1, 2]))

    # Add objective functions
    objective_functions = ObjectiveList()
    objective_functions.add(Objective.Lagrange.MINIMIZE_TORQUE, weight=100)

    # Dynamics
    dynamics = DynamicsTypeList()
    dynamics.add(DynamicsType.TORQUE_DRIVEN)

    # Constraints
<<<<<<< HEAD
    constraints = (
        {"type": Constraint.ALIGN_MARKERS, "instant": Instant.START, "first_marker_idx": 0, "second_marker_idx": 1},
        {"type": Constraint.ALIGN_MARKERS, "instant": Instant.END, "first_marker_idx": 0, "second_marker_idx": 2},
    )
=======
    constraints = ConstraintList()
    constraints.add(Constraint.ALIGN_MARKERS, instant=Instant.START, first_marker_idx=0, second_marker_idx=1)
    constraints.add(Constraint.ALIGN_MARKERS, instant=Instant.END, first_marker_idx=0, second_marker_idx=2)
>>>>>>> d162f6f8

    # Path constraint
    x_bounds = BoundsList()
    x_bounds.add(QAndQDotBounds(biorbd_model, all_generalized_mapping))
    x_bounds[0].min[3:6, [0, -1]] = 0
    x_bounds[0].max[3:6, [0, -1]] = 0

    # Initial guess
    x_init = InitialConditionsList()
    x_init.add([0] * all_generalized_mapping.reduce.len * 2)

    # Define control path constraint
<<<<<<< HEAD
    U_bounds = Bounds(
        [torque_min] * all_generalized_mapping.reduce.len, [torque_max] * all_generalized_mapping.reduce.len
    )
    U_init = InitialConditions([torque_init] * all_generalized_mapping.reduce.len)
=======
    u_bounds = BoundsList()
    u_bounds.add([[tau_min] * all_generalized_mapping.reduce.len, [tau_max] * all_generalized_mapping.reduce.len])

    u_init = InitialConditionsList()
    u_init.add([tau_init] * all_generalized_mapping.reduce.len)
>>>>>>> d162f6f8

    # ------------- #

    return OptimalControlProgram(
        biorbd_model,
        dynamics,
        number_shooting_points,
        final_time,
        x_init,
        u_init,
        x_bounds,
        u_bounds,
        objective_functions,
        constraints,
        ode_solver=ode_solver,
        all_generalized_mapping=all_generalized_mapping,
    )


if __name__ == "__main__":
    ocp = prepare_ocp()

    # --- Solve the program --- #
    sol = ocp.solve(show_online_optim=True)

    # --- Show results --- #
    result = ShowResult(ocp, sol)
    result.animate()<|MERGE_RESOLUTION|>--- conflicted
+++ resolved
@@ -39,16 +39,9 @@
     dynamics.add(DynamicsType.TORQUE_DRIVEN)
 
     # Constraints
-<<<<<<< HEAD
-    constraints = (
-        {"type": Constraint.ALIGN_MARKERS, "instant": Instant.START, "first_marker_idx": 0, "second_marker_idx": 1},
-        {"type": Constraint.ALIGN_MARKERS, "instant": Instant.END, "first_marker_idx": 0, "second_marker_idx": 2},
-    )
-=======
     constraints = ConstraintList()
     constraints.add(Constraint.ALIGN_MARKERS, instant=Instant.START, first_marker_idx=0, second_marker_idx=1)
     constraints.add(Constraint.ALIGN_MARKERS, instant=Instant.END, first_marker_idx=0, second_marker_idx=2)
->>>>>>> d162f6f8
 
     # Path constraint
     x_bounds = BoundsList()
@@ -61,18 +54,11 @@
     x_init.add([0] * all_generalized_mapping.reduce.len * 2)
 
     # Define control path constraint
-<<<<<<< HEAD
-    U_bounds = Bounds(
-        [torque_min] * all_generalized_mapping.reduce.len, [torque_max] * all_generalized_mapping.reduce.len
-    )
-    U_init = InitialConditions([torque_init] * all_generalized_mapping.reduce.len)
-=======
     u_bounds = BoundsList()
     u_bounds.add([[tau_min] * all_generalized_mapping.reduce.len, [tau_max] * all_generalized_mapping.reduce.len])
 
     u_init = InitialConditionsList()
     u_init.add([tau_init] * all_generalized_mapping.reduce.len)
->>>>>>> d162f6f8
 
     # ------------- #
 
