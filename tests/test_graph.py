from typing import Any

import pytest
import numpy as np

from casadi import MX

from bioptim import (
    BiorbdModel,
    OptimalControlProgram,
    Dynamics,
    DynamicsList,
    DynamicsFcn,
    ObjectiveList,
    ObjectiveFcn,
    Objective,
    Bounds,
    BoundsList,
    InitialGuessList,
    InitialGuess,
    InterpolationType,
    OdeSolver,
    ConstraintList,
    ConstraintFcn,
    Node,
    PenaltyController,
    PhaseTransitionList,
    PhaseTransitionFcn,
    ParameterList,
<<<<<<< HEAD
    ParameterObjectiveList,
=======
    MultinodeObjectiveList,
>>>>>>> 8223cd3b
)

from bioptim.gui.graph import OcpToGraph
from .utils import TestUtils


def minimize_difference(controllers: list[PenaltyController, PenaltyController]):
    pre, post = controllers
    return pre.controls["tau"].cx - post.controls["tau"].cx


def custom_func_track_markers(controller: PenaltyController, first_marker: str, second_marker: str) -> MX:
    # Get the index of the markers from their name
    marker_0_idx = controller.model.marker_index(first_marker)
    marker_1_idx = controller.model.marker_index(second_marker)

    # Convert the function to the required format and then subtract
    from bioptim import BiorbdModel

    # noinspection PyTypeChecker
    model: BiorbdModel = controller.model
    markers = controller.mx_to_cx("markers", model.model.markers, controller.states["q"])
    return markers[:, marker_1_idx] - markers[:, marker_0_idx]


def prepare_ocp_phase_transitions(
    biorbd_model_path: str,
    with_constraints: bool,
    with_mayer: bool,
    with_lagrange: bool,
    assume_phase_dynamics: bool,
) -> OptimalControlProgram:
    # BioModel path
    bio_model = (
        BiorbdModel(biorbd_model_path),
        BiorbdModel(biorbd_model_path),
        BiorbdModel(biorbd_model_path),
        BiorbdModel(biorbd_model_path),
    )

    # Problem parameters
    n_shooting = (20, 20, 20, 20)
    final_time = (2, 5, 4, 2)
    tau_min, tau_max, tau_init = -100, 100, 0

    # Add objective functions
    objective_functions = ObjectiveList()
    multinode_objectives = MultinodeObjectiveList()
    if with_lagrange:
        objective_functions.add(ObjectiveFcn.Lagrange.MINIMIZE_CONTROL, key="tau", weight=100, phase=0)
        objective_functions.add(ObjectiveFcn.Lagrange.MINIMIZE_CONTROL, key="tau", weight=100, phase=1)
        objective_functions.add(ObjectiveFcn.Lagrange.MINIMIZE_CONTROL, key="tau", weight=100, phase=2)
        objective_functions.add(ObjectiveFcn.Lagrange.MINIMIZE_CONTROL, key="tau", weight=100, phase=3)
        objective_functions.add(ObjectiveFcn.Lagrange.MINIMIZE_COM_VELOCITY, weight=0, phase=3)
        objective_functions.add(ObjectiveFcn.Lagrange.MINIMIZE_MARKERS, weight=0, phase=3, marker_index=[0, 1])

    if with_mayer:
        objective_functions.add(ObjectiveFcn.Mayer.MINIMIZE_TIME)
        objective_functions.add(ObjectiveFcn.Mayer.MINIMIZE_COM_POSITION, phase=0, node=1)
        objective_functions.add(ObjectiveFcn.Mayer.MINIMIZE_MARKERS, weight=0, phase=3, marker_index=[0, 1])

        multinode_objectives.add(
            minimize_difference,
            weight=100,
            nodes_phase=(1, 2),
            nodes=(Node.PENULTIMATE, Node.START),
            quadratic=True,
        )

    # Dynamics
    dynamics = DynamicsList()
    dynamics.add(DynamicsFcn.TORQUE_DRIVEN)
    dynamics.add(DynamicsFcn.TORQUE_DRIVEN)
    dynamics.add(DynamicsFcn.TORQUE_DRIVEN)
    dynamics.add(DynamicsFcn.TORQUE_DRIVEN)

    # Constraints
    constraints = ConstraintList()
    if with_constraints:
        constraints.add(
            ConstraintFcn.SUPERIMPOSE_MARKERS,
            node=Node.START,
            first_marker="m0",
            second_marker="m1",
            phase=0,
            list_index=1,
        )
        constraints.add(
            ConstraintFcn.SUPERIMPOSE_MARKERS, node=2, first_marker="m0", second_marker="m1", phase=0, list_index=2
        )
        constraints.add(
            ConstraintFcn.SUPERIMPOSE_MARKERS,
            node=Node.END,
            first_marker="m0",
            second_marker="m2",
            phase=0,
            list_index=3,
        )
        constraints.add(
            ConstraintFcn.SUPERIMPOSE_MARKERS,
            node=Node.END,
            first_marker="m0",
            second_marker="m1",
            phase=1,
            list_index=4,
        )
        constraints.add(
            ConstraintFcn.SUPERIMPOSE_MARKERS,
            node=Node.END,
            first_marker="m0",
            second_marker="m2",
            phase=2,
            list_index=5,
        )
        for i in range(n_shooting[3]):
            constraints.add(
                custom_func_track_markers, node=i, first_marker="m0", second_marker="m1", phase=3, list_index=6
            )

    # Path constraint
    x_bounds = BoundsList()
    x_bounds.add(bounds=bio_model[0].bounds_from_ranges(["q", "qdot"]))
    x_bounds.add(bounds=bio_model[0].bounds_from_ranges(["q", "qdot"]))
    x_bounds.add(bounds=bio_model[0].bounds_from_ranges(["q", "qdot"]))
    x_bounds.add(bounds=bio_model[0].bounds_from_ranges(["q", "qdot"]))

    x_bounds[0][[1, 3, 4, 5], 0] = 0
    x_bounds[-1][[1, 3, 4, 5], -1] = 0

    x_bounds[0][2, 0] = 0.0
    x_bounds[2][2, [0, -1]] = [0.0, 1.57]

    # Initial guess
    x_init = InitialGuessList()
    x_init.add([0] * (bio_model[0].nb_q + bio_model[0].nb_qdot))
    x_init.add([0] * (bio_model[0].nb_q + bio_model[0].nb_qdot))
    x_init.add([0] * (bio_model[0].nb_q + bio_model[0].nb_qdot))
    x_init.add([0] * (bio_model[0].nb_q + bio_model[0].nb_qdot))

    # Define control path constraint
    u_bounds = BoundsList()
    u_bounds.add([tau_min] * bio_model[0].nb_tau, [tau_max] * bio_model[0].nb_tau)
    u_bounds.add([tau_min] * bio_model[0].nb_tau, [tau_max] * bio_model[0].nb_tau)
    u_bounds.add([tau_min] * bio_model[0].nb_tau, [tau_max] * bio_model[0].nb_tau)
    u_bounds.add([tau_min] * bio_model[0].nb_tau, [tau_max] * bio_model[0].nb_tau)

    u_init = InitialGuessList()
    u_init.add([tau_init] * bio_model[0].nb_tau)
    u_init.add([tau_init] * bio_model[0].nb_tau)
    u_init.add([tau_init] * bio_model[0].nb_tau)
    u_init.add([tau_init] * bio_model[0].nb_tau)

    # Define phase transitions
    phase_transitions = PhaseTransitionList()
    phase_transitions.add(PhaseTransitionFcn.IMPACT, phase_pre_idx=1)
    phase_transitions.add(PhaseTransitionFcn.CONTINUOUS, phase_pre_idx=2)
    phase_transitions.add(PhaseTransitionFcn.CYCLIC)

    return OptimalControlProgram(
        bio_model,
        dynamics,
        n_shooting,
        final_time,
        x_init,
        u_init,
        x_bounds,
        u_bounds,
        objective_functions,
        constraints,
        phase_transitions=phase_transitions,
        multinode_objectives=multinode_objectives,
        assume_phase_dynamics=assume_phase_dynamics,
    )


def my_parameter_function(bio_model: BiorbdModel, value: MX, extra_value: Any):
    value[2] *= extra_value
    bio_model.set_gravity(value)


def set_mass(bio_model: BiorbdModel, value: MX):
    bio_model.segments[0].characteristics().setMass(value)


def my_target_function(controller: PenaltyController, key: str) -> MX:
    return controller.parameters[key].cx


def prepare_ocp_parameters(
    biorbd_model_path,
    final_time,
    n_shooting,
    optim_gravity,
    optim_mass,
    min_g,
    max_g,
    target_g,
    min_m,
    max_m,
    target_m,
    ode_solver=OdeSolver.RK4(),
    use_sx=False,
    assume_phase_dynamics: bool = True,
) -> OptimalControlProgram:
    """
    Prepare the program

    Parameters
    ----------
    biorbd_model_path: str
        The path of the biorbd model
    final_time: float
        The time at the final node
    n_shooting: int
        The number of shooting points
    optim_gravity: bool
        If the gravity should be optimized
    optim_mass: bool
        If the mass should be optimized
    min_g: np.ndarray
        The minimal value for the gravity
    max_g: np.ndarray
        The maximal value for the gravity
    target_g: np.ndarray
        The target value for the gravity
    min_m: float
        The minimal value for the mass
    max_m: float
        The maximal value for the mass
    target_m: float
        The target value for the mass
    ode_solver: OdeSolverBase
        The type of ode solver used
    use_sx: bool
        If the program should be constructed using SX instead of MX (longer to create the CasADi graph, faster to solve)
    assume_phase_dynamics: bool
        If the dynamics equation within a phase is unique or changes at each node. True is much faster, but lacks the
        capability to have changing dynamics within a phase. A good example of when False should be used is when
        different external forces are applied at each node

    Returns
    -------
    The ocp ready to be solved
    """

    # --- Options --- #
    bio_model = BiorbdModel(biorbd_model_path)
    n_tau = bio_model.nb_tau

    # Add objective functions
    objective_functions = ObjectiveList()
    objective_functions.add(ObjectiveFcn.Lagrange.MINIMIZE_CONTROL, key="tau", weight=10)
    objective_functions.add(ObjectiveFcn.Mayer.MINIMIZE_TIME, weight=10)

    # Dynamics
    dynamics = Dynamics(DynamicsFcn.TORQUE_DRIVEN)

    # Path constraint
    x_bounds = bio_model.bounds_from_ranges(["q", "qdot"])
    x_bounds[:, [0, -1]] = 0
    x_bounds[1, -1] = 3.14

    # Initial guess
    n_q = bio_model.nb_q
    n_qdot = bio_model.nb_qdot
    x_init = InitialGuess([0] * (n_q + n_qdot))

    # Define control path constraint
    tau_min, tau_max, tau_init = -300, 300, 0
    u_bounds = Bounds([tau_min] * n_tau, [tau_max] * n_tau)
    u_bounds[1, :] = 0

    u_init = InitialGuess([tau_init] * n_tau)

    # Define the parameter to optimize
    parameters = ParameterList()
    parameter_objectives = ParameterObjectiveList()

    if optim_gravity:
        # Give the parameter some min and max bounds
        bound_gravity = Bounds(min_g, max_g, interpolation=InterpolationType.CONSTANT)
        # and an initial condition
        initial_gravity = InitialGuess((min_g + max_g) / 2)
        parameters.add(
            "gravity_xyz",  # The name of the parameter
            my_parameter_function,  # The function that modifies the biorbd model
            initial_gravity,  # The initial guess
            bound_gravity,  # The bounds
            size=3,  # The number of elements this particular parameter vector has
            scaling=np.array([1, 1, 10.0]),
            extra_value=1,  # You can define as many extra arguments as you want
        )
        parameter_objectives.add(
            my_target_function,
            weight=1000,
            quadratic=False,
            custom_type=ObjectiveFcn.Parameter,
            target=target_g,
            key="gravity_xyz",
        )

    if optim_mass:
        bound_mass = Bounds(min_m, max_m, interpolation=InterpolationType.CONSTANT)
        initial_mass = InitialGuess((min_m + max_m) / 2)
        parameters.add(
            "mass",  # The name of the parameter
            set_mass,  # The function that modifies the biorbd model
            initial_mass,  # The initial guess
            bound_mass,  # The bounds
            size=1,  # The number of elements this particular parameter vector has
            scaling=np.array([10.0]),
        )
        parameter_objectives.add(
            my_target_function,
            weight=100,
            quadratic=False,
            custom_type=ObjectiveFcn.Parameter,
            target=target_m,
            key="mass",
        )

    return OptimalControlProgram(
        bio_model,
        dynamics,
        n_shooting,
        final_time,
        x_init,
        u_init,
        x_bounds,
        u_bounds,
        objective_functions,
        parameters=parameters,
        ode_solver=ode_solver,
        use_sx=use_sx,
        assume_phase_dynamics=assume_phase_dynamics,
    )


def prepare_ocp_custom_objectives(
    biorbd_model_path, ode_solver=OdeSolver.RK4(), assume_phase_dynamics: bool = True
) -> OptimalControlProgram:
    """
    Prepare the program

    Parameters
    ----------
    biorbd_model_path: str
        The path of the biorbd model
    ode_solver: OdeSolverBase
        The type of ode solver used
    assume_phase_dynamics: bool
        If the dynamics equation within a phase is unique or changes at each node. True is much faster, but lacks the
        capability to have changing dynamics within a phase. A good example of when False should be used is when
        different external forces are applied at each node

    Returns
    -------
    The ocp ready to be solved
    """

    # --- Options --- #
    # BioModel path
    bio_model = BiorbdModel(biorbd_model_path)

    # Problem parameters
    n_shooting = 30
    final_time = 2
    tau_min, tau_max, tau_init = -100, 100, 0

    # Add objective functions
    objective_functions = ObjectiveList()
    objective_functions.add(ObjectiveFcn.Lagrange.MINIMIZE_CONTROL, key="tau", list_index=1)
    objective_functions.add(ObjectiveFcn.Mayer.MINIMIZE_TIME, list_index=2)
    objective_functions.add(ObjectiveFcn.Mayer.MINIMIZE_COM_POSITION, node=2, list_index=3)
    objective_functions.add(ObjectiveFcn.Mayer.MINIMIZE_COM_POSITION, node=3, list_index=4)
    objective_functions.add(
        custom_func_track_markers,
        custom_type=ObjectiveFcn.Mayer,
        node=Node.START,
        quadratic=True,
        first_marker="m0",
        second_marker="m1",
        weight=1000,
        list_index=5,
    )
    objective_functions.add(
        custom_func_track_markers,
        custom_type=ObjectiveFcn.Mayer,
        node=Node.END,
        quadratic=True,
        first_marker="m0",
        second_marker="m2",
        weight=1000,
        list_index=6,
    )
    target = np.array([[1, 2, 3], [4, 5, 6]])[:, :, np.newaxis]
    objective_functions.add(ObjectiveFcn.Mayer.MINIMIZE_MARKERS, list_index=7, index=[1, 2], target=target)

    # Dynamics
    dynamics = Dynamics(DynamicsFcn.TORQUE_DRIVEN)

    # Path constraint
    x_bounds = bio_model.bounds_from_ranges(["q", "qdot"])
    x_bounds[1:6, [0, -1]] = 0
    x_bounds[2, -1] = 1.57

    # Initial guess
    x_init = InitialGuess([0] * (bio_model.nb_q + bio_model.nb_qdot))

    # Define control path constraint
    u_bounds = Bounds([tau_min] * bio_model.nb_tau, [tau_max] * bio_model.nb_tau)

    u_init = InitialGuess([tau_init] * bio_model.nb_tau)

    # ------------- #

    return OptimalControlProgram(
        bio_model,
        dynamics,
        n_shooting,
        final_time,
        x_init,
        u_init,
        x_bounds,
        u_bounds,
        objective_functions,
        ode_solver=ode_solver,
        assume_phase_dynamics=assume_phase_dynamics,
    )


@pytest.mark.parametrize("assume_phase_dynamics", [True, False])
@pytest.mark.parametrize("with_mayer", [True, False])
@pytest.mark.parametrize("with_lagrange", [True, False])
@pytest.mark.parametrize("with_constraints", [True, False])
def test_phase_transitions(with_mayer, with_lagrange, with_constraints, assume_phase_dynamics):
    bioptim_folder = TestUtils.bioptim_folder()
    model_path = bioptim_folder + "/examples/getting_started/models/cube.bioMod"
    ocp = prepare_ocp_phase_transitions(
        model_path,
        with_mayer=with_mayer,
        with_lagrange=with_lagrange,
        with_constraints=with_constraints,
        assume_phase_dynamics=assume_phase_dynamics,
    )
    if with_lagrange and with_mayer is not False:
        ocp.nlp[0].J[0].quadratic = False
        ocp.nlp[0].J[0].target = np.array([[2]])
    ocp.print(to_console=True, to_graph=False)  # False so it does not attack the programmer with lot of graphs!
    OcpToGraph(ocp)._prepare_print()


@pytest.mark.parametrize("assume_phase_dynamics", [True, False])
def test_parameters(assume_phase_dynamics):
    optim_gravity = True
    optim_mass = True
    bioptim_folder = TestUtils.bioptim_folder()
    model_path = bioptim_folder + "/examples/getting_started/models/pendulum.bioMod"
    ocp = prepare_ocp_parameters(
        biorbd_model_path=model_path,
        final_time=3,
        n_shooting=100,
        optim_gravity=optim_gravity,
        optim_mass=optim_mass,
        min_g=np.array([-1, -1, -10]),
        max_g=np.array([1, 1, -5]),
        min_m=10,
        max_m=30,
        target_g=np.array([0, 0, -9.81]),
        target_m=20,
        assume_phase_dynamics=assume_phase_dynamics,
    )
    ocp.print(to_console=True, to_graph=False)  # False so it does not attack the programmer with lot of graphs!
    OcpToGraph(ocp)._prepare_print()


@pytest.mark.parametrize("assume_phase_dynamics", [True, False])
@pytest.mark.parametrize("quadratic", [True, False])
def test_objectives_target(quadratic, assume_phase_dynamics):
    bioptim_folder = TestUtils.bioptim_folder()
    model_path = bioptim_folder + "/examples/getting_started/models/cube.bioMod"
    ocp = prepare_ocp_custom_objectives(biorbd_model_path=model_path, assume_phase_dynamics=assume_phase_dynamics)
    ocp.nlp[0].J[1].quadratic = quadratic
    ocp.nlp[0].J[1].target = np.repeat([[0, 1, 2, 3, 4, 5, 6, 7, 8, 9, 10]], ocp.nlp[0].ns, axis=0).T
    ocp.print(to_graph=False)  # False so it does not attack the programmer with lot of graphs!
    OcpToGraph(ocp)._prepare_print()<|MERGE_RESOLUTION|>--- conflicted
+++ resolved
@@ -27,11 +27,8 @@
     PhaseTransitionList,
     PhaseTransitionFcn,
     ParameterList,
-<<<<<<< HEAD
     ParameterObjectiveList,
-=======
     MultinodeObjectiveList,
->>>>>>> 8223cd3b
 )
 
 from bioptim.gui.graph import OcpToGraph
