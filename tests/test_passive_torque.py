import pytest

import numpy as np
from casadi import MX, SX
from bioptim import (
    ConfigureProblem,
    ControlType,
    RigidBodyDynamics,
    BiorbdModel,
    NonLinearProgram,
    DynamicsFcn,
    Dynamics,
    ConstraintList,
    OdeSolver,
    Solver,
)
from bioptim.optimization.optimization_vector import OptimizationVector
from .utils import TestUtils
import os


class OptimalControlProgram:
    def __init__(self, nlp):
        self.n_phases = 1
        self.nlp = [nlp]
        self.v = OptimizationVector(self)
        self.implicit_constraints = ConstraintList()


@pytest.mark.parametrize("cx", [MX, SX])
@pytest.mark.parametrize(
    "with_passive_torque",
    [
        False,
        True,
    ],
)
@pytest.mark.parametrize(
    "rigidbody_dynamics",
    [
        RigidBodyDynamics.ODE,
    ],
)
def test_torque_driven_with_passive_torque(with_passive_torque, cx, rigidbody_dynamics):
    # Prepare the program
    nlp = NonLinearProgram()
    nlp.model = BiorbdModel(
        TestUtils.bioptim_folder() + "/examples/getting_started/models/2segments_4dof_2contacts.bioMod"
    )
    nlp.ns = 5
    nlp.cx = cx
    nlp.x_scaling = {}
    nlp.xdot_scaling = {}
    nlp.u_scaling = {}

    nlp.x_bounds = np.zeros((nlp.model.nb_q * 3, 1))
    nlp.u_bounds = np.zeros((nlp.model.nb_q, 1))
    ocp = OptimalControlProgram(nlp)
    nlp.control_type = ControlType.CONSTANT
    NonLinearProgram.add(
        ocp,
        "dynamics_type",
        Dynamics(
            DynamicsFcn.TORQUE_DRIVEN,
            rigidbody_dynamics=rigidbody_dynamics,
            with_passive_torque=with_passive_torque,
        ),
        False,
    )
    phase_index = [i for i in range(ocp.n_phases)]
    NonLinearProgram.add(ocp, "phase_idx", phase_index, False)
    use_states_from_phase_idx = [i for i in range(ocp.n_phases)]
    use_states_dot_from_phase_idx = [i for i in range(ocp.n_phases)]
    use_controls_from_phase_idx = [i for i in range(ocp.n_phases)]
    NonLinearProgram.add(ocp, "use_states_from_phase_idx", use_states_from_phase_idx, False)
    NonLinearProgram.add(ocp, "use_states_dot_from_phase_idx", use_states_dot_from_phase_idx, False)
    NonLinearProgram.add(ocp, "use_controls_from_phase_idx", use_controls_from_phase_idx, False)

    np.random.seed(42)

    # Prepare the dynamics
    ConfigureProblem.initialize(ocp, nlp)

    # Test the results
    states = np.random.rand(nlp.states.shape, nlp.ns)
    controls = np.random.rand(nlp.controls.shape, nlp.ns)
    params = np.random.rand(nlp.parameters.shape, nlp.ns)
    x_out = np.array(nlp.dynamics_func(states, controls, params))
    if rigidbody_dynamics == RigidBodyDynamics.ODE:
        if with_passive_torque:
            np.testing.assert_almost_equal(
                x_out[:, 0], [0.6118529, 0.785176, 0.6075449, 0.8083973, -5.0261535, -10.5570666, 18.569191, 24.2237134]
            )
        else:
            np.testing.assert_almost_equal(
                x_out[:, 0],
                [0.61185289, 0.78517596, 0.60754485, 0.80839735, -0.30241366, -10.38503791, 1.60445173, 35.80238642],
            )
    elif rigidbody_dynamics == RigidBodyDynamics.DAE_FORWARD_DYNAMICS:
        if with_passive_torque:
            np.testing.assert_almost_equal(
                x_out[:, 0], [0.6118529, 0.785176, 0.6075449, 0.8083973, 0.3886773, 0.5426961, 0.7722448, 0.7290072]
            )
        else:
            np.testing.assert_almost_equal(
                x_out[:, 0], [0.6118529, 0.785176, 0.6075449, 0.8083973, 0.3886773, 0.5426961, 0.7722448, 0.7290072]
            )
    elif rigidbody_dynamics == RigidBodyDynamics.DAE_INVERSE_DYNAMICS:
        if with_passive_torque:
            np.testing.assert_almost_equal(
                x_out[:, 0], [0.6118529, 0.785176, 0.6075449, 0.8083973, 0.3886773, 0.5426961, 0.7722448, 0.7290072]
            )
        else:
            np.testing.assert_almost_equal(
                x_out[:, 0], [0.6118529, 0.785176, 0.6075449, 0.8083973, 0.3886773, 0.5426961, 0.7722448, 0.7290072]
            )


@pytest.mark.parametrize("cx", [MX, SX])
@pytest.mark.parametrize("with_passive_torque", [False, True])
def test_torque_derivative_driven_with_passive_torque(with_passive_torque, cx):
    # Prepare the program
    nlp = NonLinearProgram()
    nlp.model = BiorbdModel(
        TestUtils.bioptim_folder() + "/examples/getting_started/models/2segments_4dof_2contacts.bioMod"
    )
    nlp.ns = 5
    nlp.cx = cx
    nlp.x_scaling = {}
    nlp.xdot_scaling = {}
    nlp.u_scaling = {}

    nlp.x_bounds = np.zeros((nlp.model.nb_q * 3, 1))
    nlp.u_bounds = np.zeros((nlp.model.nb_q, 1))
    ocp = OptimalControlProgram(nlp)
    nlp.control_type = ControlType.CONSTANT

    NonLinearProgram.add(
        ocp,
        "dynamics_type",
        Dynamics(
            DynamicsFcn.TORQUE_DERIVATIVE_DRIVEN,
            with_passive_torque=with_passive_torque,
        ),
        False,
    )

    phase_index = [i for i in range(ocp.n_phases)]
    NonLinearProgram.add(ocp, "phase_idx", phase_index, False)
    use_states_from_phase_idx = [i for i in range(ocp.n_phases)]
    use_states_dot_from_phase_idx = [i for i in range(ocp.n_phases)]
    use_controls_from_phase_idx = [i for i in range(ocp.n_phases)]
    NonLinearProgram.add(ocp, "use_states_from_phase_idx", use_states_from_phase_idx, False)
    NonLinearProgram.add(ocp, "use_states_dot_from_phase_idx", use_states_dot_from_phase_idx, False)
    NonLinearProgram.add(ocp, "use_controls_from_phase_idx", use_controls_from_phase_idx, False)

    np.random.seed(42)

    # Prepare the dynamics
    ConfigureProblem.initialize(ocp, nlp)

    # Test the results
    states = np.random.rand(nlp.states.shape, nlp.ns)
    controls = np.random.rand(nlp.controls.shape, nlp.ns)
    params = np.random.rand(nlp.parameters.shape, nlp.ns)
    x_out = np.array(nlp.dynamics_func(states, controls, params))
    if with_passive_torque:
        np.testing.assert_almost_equal(
            x_out[:, 0],
            [
                0.6118529,
                0.785176,
                0.6075449,
                0.8083973,
                -5.0261535,
                -10.5570666,
                18.569191,
                24.2237134,
                0.3886773,
                0.5426961,
                0.7722448,
                0.7290072,
            ],
        )
    else:
        np.testing.assert_almost_equal(
            x_out[:, 0],
            [
                0.61185289,
                0.78517596,
                0.60754485,
                0.80839735,
                -0.30241366,
                -10.38503791,
                1.60445173,
                35.80238642,
                0.38867729,
                0.54269608,
                0.77224477,
                0.72900717,
            ],
        )


@pytest.mark.parametrize("cx", [MX, SX])
@pytest.mark.parametrize("with_passive_torque", [False, True])
@pytest.mark.parametrize("with_residual_torque", [False, True])
def test_torque_activation_driven_with_passive_torque(with_passive_torque, with_residual_torque, cx):
    # Prepare the program
    nlp = NonLinearProgram()
    nlp.model = BiorbdModel(
        TestUtils.bioptim_folder() + "/examples/getting_started/models/2segments_4dof_2contacts.bioMod"
    )
    nlp.ns = 5
    nlp.cx = cx
    nlp.x_scaling = {}
    nlp.xdot_scaling = {}
    nlp.u_scaling = {}
    nlp.x_bounds = np.zeros((nlp.model.nb_q * 2, 1))
    nlp.u_bounds = np.zeros((nlp.model.nb_q, 1))
    ocp = OptimalControlProgram(nlp)
    nlp.control_type = ControlType.CONSTANT
    NonLinearProgram.add(
        ocp,
        "dynamics_type",
        Dynamics(
            DynamicsFcn.TORQUE_ACTIVATIONS_DRIVEN,
            with_passive_torque=with_passive_torque,
            with_residual_torque=with_residual_torque,
        ),
        False,
    )
    phase_index = [i for i in range(ocp.n_phases)]
    NonLinearProgram.add(ocp, "phase_idx", phase_index, False)
    use_states_from_phase_idx = [i for i in range(ocp.n_phases)]
    use_states_dot_from_phase_idx = [i for i in range(ocp.n_phases)]
    use_controls_from_phase_idx = [i for i in range(ocp.n_phases)]
    NonLinearProgram.add(ocp, "use_states_from_phase_idx", use_states_from_phase_idx, False)
    NonLinearProgram.add(ocp, "use_states_dot_from_phase_idx", use_states_dot_from_phase_idx, False)
    NonLinearProgram.add(ocp, "use_controls_from_phase_idx", use_controls_from_phase_idx, False)

    np.random.seed(42)

    # Prepare the dynamics
    ConfigureProblem.initialize(ocp, nlp)

    # Test the results
    states = np.random.rand(nlp.states.shape, nlp.ns)
    controls = np.random.rand(nlp.controls.shape, nlp.ns)
    params = np.random.rand(nlp.parameters.shape, nlp.ns)
    x_out = np.array(nlp.dynamics_func(states, controls, params))
    if with_residual_torque:
        if with_passive_torque:
            np.testing.assert_almost_equal(
                x_out[:, 0],
                [
                    0.6118528947,
                    0.7851759614,
                    0.6075448519,
                    0.8083973481,
                    -28.6265970388,
                    -58.7530113476,
                    145.0864163235,
                    3682.9683657415,
                ],
                decimal=5,
            )
        else:
            np.testing.assert_almost_equal(
                x_out[:, 0],
                [
                    0.6118528947,
                    0.7851759614,
                    0.6075448519,
                    0.8083973481,
                    -23.9028572107,
                    -58.5809826745,
                    128.1216770837,
                    3694.5470387809,
                ],
                decimal=5,
            )

    else:
        if with_passive_torque:
            np.testing.assert_almost_equal(
                x_out[:, 0],
                [
                    6.1185289472e-01,
                    7.8517596139e-01,
                    6.0754485190e-01,
                    8.0839734812e-01,
                    -2.8550037341e01,
                    -5.8375374025e01,
                    1.4440375924e02,
                    3.6537329536e03,
                ],
                decimal=6,
            )
        else:
            np.testing.assert_almost_equal(
                x_out[:, 0],
                [
                    6.11852895e-01,
                    7.85175961e-01,
                    6.07544852e-01,
                    8.08397348e-01,
                    -2.38262975e01,
                    -5.82033454e01,
                    1.27439020e02,
                    3.66531163e03,
                ],
                decimal=5,
            )


@pytest.mark.parametrize("cx", [MX, SX])
@pytest.mark.parametrize("with_passive_torque", [False, True])
@pytest.mark.parametrize("rigidbody_dynamics", [RigidBodyDynamics.ODE])
def test_muscle_driven_with_passive_torque(with_passive_torque, rigidbody_dynamics, cx):
    # Prepare the program
    nlp = NonLinearProgram()
    nlp.model = BiorbdModel(TestUtils.bioptim_folder() + "/examples/muscle_driven_ocp/models/arm26_with_contact.bioMod")
    nlp.ns = 5
    nlp.cx = cx
    nlp.x_scaling = {}
    nlp.xdot_scaling = {}
    nlp.u_scaling = {}
    nlp.x_bounds = np.zeros((nlp.model.nb_q * 2 + nlp.model.nb_muscles, 1))
    nlp.u_bounds = np.zeros((nlp.model.nb_muscles, 1))

    ocp = OptimalControlProgram(nlp)
    nlp.control_type = ControlType.CONSTANT
    NonLinearProgram.add(
        ocp,
        "dynamics_type",
        Dynamics(
            DynamicsFcn.MUSCLE_DRIVEN,
            rigidbody_dynamics=rigidbody_dynamics,
            with_passive_torque=with_passive_torque,
        ),
        False,
    )
    phase_index = [i for i in range(ocp.n_phases)]
    NonLinearProgram.add(ocp, "phase_idx", phase_index, False)
    use_states_from_phase_idx = [i for i in range(ocp.n_phases)]
    use_states_dot_from_phase_idx = [i for i in range(ocp.n_phases)]
    use_controls_from_phase_idx = [i for i in range(ocp.n_phases)]
    NonLinearProgram.add(ocp, "use_states_from_phase_idx", use_states_from_phase_idx, False)
    NonLinearProgram.add(ocp, "use_states_dot_from_phase_idx", use_states_dot_from_phase_idx, False)
    NonLinearProgram.add(ocp, "use_controls_from_phase_idx", use_controls_from_phase_idx, False)

    np.random.seed(42)

    # Prepare the dynamics
    if rigidbody_dynamics == RigidBodyDynamics.DAE_INVERSE_DYNAMICS:
        pass
    ConfigureProblem.initialize(ocp, nlp)

    # Test the results
    states = np.random.rand(nlp.states.shape, nlp.ns)
    controls = np.random.rand(nlp.controls.shape, nlp.ns)
    params = np.random.rand(nlp.parameters.shape, nlp.ns)
    x_out = np.array(nlp.dynamics_func(states, controls, params))

    if rigidbody_dynamics == RigidBodyDynamics.DAE_INVERSE_DYNAMICS:
        if with_passive_torque:
            np.testing.assert_almost_equal(
                x_out[:, 0],
                [0.183405, 0.611853, 0.785176, 0.388677, 0.542696, 0.772245],
                decimal=6,
            )
        else:
            np.testing.assert_almost_equal(
                x_out[:, 0],
                [0.183405, 0.611853, 0.785176, 0.388677, 0.542696, 0.772245],
                decimal=6,
            )
    else:
        if with_passive_torque:
            np.testing.assert_almost_equal(
                x_out[:, 0],
                [
                    1.8340450985e-01,
                    6.1185289472e-01,
                    7.8517596139e-01,
                    -5.3408086130e00,
                    1.6890917494e02,
                    -5.4766884856e02,
                ],
                decimal=6,
            )
        else:
            np.testing.assert_almost_equal(
                x_out[:, 0],
                [1.83404510e-01, 6.11852895e-01, 7.85175961e-01, -4.37708456e00, 1.33221135e02, -4.71307550e02],
                decimal=6,
            )


@pytest.mark.parametrize(
    "rigidbody_dynamics", [RigidBodyDynamics.DAE_FORWARD_DYNAMICS, RigidBodyDynamics.DAE_INVERSE_DYNAMICS]
)
@pytest.mark.parametrize("with_passive_torque", [False, True])
def test_pendulum_passive_torque(rigidbody_dynamics, with_passive_torque):
    from bioptim.examples.torque_driven_ocp import pendulum_with_passive_torque as ocp_module

    bioptim_folder = os.path.dirname(ocp_module.__file__)

    # Define the problem
    biorbd_model_path = bioptim_folder + "/models/pendulum_with_passive_torque.bioMod"
    final_time = 1
    n_shooting = 30

    ocp = ocp_module.prepare_ocp(
        biorbd_model_path,
        final_time,
        n_shooting,
        rigidbody_dynamics=rigidbody_dynamics,
        with_passive_torque=with_passive_torque,
    )
    solver = Solver.IPOPT()

    # solver.set_maximum_iterations(10)
    sol = ocp.solve(solver)

    # Check some results
    q, qdot, tau = sol.states["q"], sol.states["qdot"], sol.controls["tau"]

    if rigidbody_dynamics == RigidBodyDynamics.DAE_INVERSE_DYNAMICS:
        if with_passive_torque:
            # initial and final position
            np.testing.assert_almost_equal(q[:, 0], np.array([0.0, 0.0]))
            np.testing.assert_almost_equal(q[:, -1], np.array([0.0, 3.14]))
            # initial and final velocities
            np.testing.assert_almost_equal(qdot[:, 0], np.array([0.0, 0.0]))
            np.testing.assert_almost_equal(qdot[:, -1], np.array([0.0, 0.0]))
            # initial and final controls
<<<<<<< HEAD
            np.testing.assert_almost_equal(
                tau[:, 0],
                np.array([-1.071535, 0.0]),
                decimal=6,
            )
            np.testing.assert_almost_equal(tau[:, -2], np.array([-19.422394, 0.0]), decimal=6)
=======
            np.testing.assert_almost_equal(tau[:, 0], np.array([37.2828933, 0.0]), decimal=6)
            np.testing.assert_almost_equal(tau[:, -2], np.array([-4.9490898, 0.0]), decimal=6)
>>>>>>> e4462cc1

        else:
            # initial and final position
            np.testing.assert_almost_equal(q[:, 0], np.array([0.0, 0.0]))
            np.testing.assert_almost_equal(q[:, -1], np.array([0.0, 3.14]))
            # initial and final velocities
            np.testing.assert_almost_equal(qdot[:, 0], np.array([0.0, 0.0]))
            np.testing.assert_almost_equal(qdot[:, -1], np.array([0.0, 0.0]))
            # initial and final controls
<<<<<<< HEAD
            np.testing.assert_almost_equal(
                tau[:, 0],
                np.array([2.531529, 0.0]),
                decimal=6,
            )
            np.testing.assert_almost_equal(
                tau[:, -2],
                np.array([-18.254416, 0.0]),
                decimal=6,
            )
=======
            np.testing.assert_almost_equal(tau[:, 0], np.array([-70.3481693, 0.0]), decimal=6)
            np.testing.assert_almost_equal(tau[:, -2], np.array([-35.5389502, 0.0]), decimal=6)
>>>>>>> e4462cc1

    else:
        if with_passive_torque:
            # initial and final position
            np.testing.assert_almost_equal(q[:, 0], np.array([0.0, 0.0]))
            np.testing.assert_almost_equal(q[:, -1], np.array([0.0, 3.14]))
            # initial and final velocities
            np.testing.assert_almost_equal(qdot[:, 0], np.array([0.0, 0.0]))
            np.testing.assert_almost_equal(qdot[:, -1], np.array([0.0, 0.0]))
            # initial and final controls
<<<<<<< HEAD
            np.testing.assert_almost_equal(
                tau[:, 0],
                np.array([1.587319, 0.0]),
                decimal=6,
            )
            np.testing.assert_almost_equal(
                tau[:, -2],
                np.array([-39.19793, 0.0]),
                decimal=6,
            )
=======
            np.testing.assert_almost_equal(tau[:, 0], np.array([37.2828933, 0.0]), decimal=6)
            np.testing.assert_almost_equal(tau[:, -2], np.array([-4.9490898, 0.0]), decimal=6)
>>>>>>> e4462cc1

        else:
            # initial and final position
            np.testing.assert_almost_equal(q[:, 0], np.array([0.0, 0.0]))
            np.testing.assert_almost_equal(q[:, -1], np.array([0.0, 3.14]))
            # initial and final velocities
            np.testing.assert_almost_equal(qdot[:, 0], np.array([0.0, 0.0]))
            np.testing.assert_almost_equal(qdot[:, -1], np.array([0.0, 0.0]))
            # initial and final controls
<<<<<<< HEAD
            np.testing.assert_almost_equal(
                tau[:, 0],
                np.array([2.606971, 0.0]),
                decimal=6,
            )
            np.testing.assert_almost_equal(
                tau[:, -2],
                np.array([-24.611219, 0.0]),
                decimal=6,
            )
=======
            np.testing.assert_almost_equal(tau[:, 0], np.array([-70.3481693, 0.0]), decimal=6)
            np.testing.assert_almost_equal(tau[:, -2], np.array([-35.5389502, 0.0]), decimal=6)
>>>>>>> e4462cc1
<|MERGE_RESOLUTION|>--- conflicted
+++ resolved
@@ -436,17 +436,12 @@
             np.testing.assert_almost_equal(qdot[:, 0], np.array([0.0, 0.0]))
             np.testing.assert_almost_equal(qdot[:, -1], np.array([0.0, 0.0]))
             # initial and final controls
-<<<<<<< HEAD
             np.testing.assert_almost_equal(
                 tau[:, 0],
                 np.array([-1.071535, 0.0]),
                 decimal=6,
             )
             np.testing.assert_almost_equal(tau[:, -2], np.array([-19.422394, 0.0]), decimal=6)
-=======
-            np.testing.assert_almost_equal(tau[:, 0], np.array([37.2828933, 0.0]), decimal=6)
-            np.testing.assert_almost_equal(tau[:, -2], np.array([-4.9490898, 0.0]), decimal=6)
->>>>>>> e4462cc1
 
         else:
             # initial and final position
@@ -456,7 +451,6 @@
             np.testing.assert_almost_equal(qdot[:, 0], np.array([0.0, 0.0]))
             np.testing.assert_almost_equal(qdot[:, -1], np.array([0.0, 0.0]))
             # initial and final controls
-<<<<<<< HEAD
             np.testing.assert_almost_equal(
                 tau[:, 0],
                 np.array([2.531529, 0.0]),
@@ -467,10 +461,6 @@
                 np.array([-18.254416, 0.0]),
                 decimal=6,
             )
-=======
-            np.testing.assert_almost_equal(tau[:, 0], np.array([-70.3481693, 0.0]), decimal=6)
-            np.testing.assert_almost_equal(tau[:, -2], np.array([-35.5389502, 0.0]), decimal=6)
->>>>>>> e4462cc1
 
     else:
         if with_passive_torque:
@@ -481,7 +471,6 @@
             np.testing.assert_almost_equal(qdot[:, 0], np.array([0.0, 0.0]))
             np.testing.assert_almost_equal(qdot[:, -1], np.array([0.0, 0.0]))
             # initial and final controls
-<<<<<<< HEAD
             np.testing.assert_almost_equal(
                 tau[:, 0],
                 np.array([1.587319, 0.0]),
@@ -492,10 +481,6 @@
                 np.array([-39.19793, 0.0]),
                 decimal=6,
             )
-=======
-            np.testing.assert_almost_equal(tau[:, 0], np.array([37.2828933, 0.0]), decimal=6)
-            np.testing.assert_almost_equal(tau[:, -2], np.array([-4.9490898, 0.0]), decimal=6)
->>>>>>> e4462cc1
 
         else:
             # initial and final position
@@ -505,7 +490,6 @@
             np.testing.assert_almost_equal(qdot[:, 0], np.array([0.0, 0.0]))
             np.testing.assert_almost_equal(qdot[:, -1], np.array([0.0, 0.0]))
             # initial and final controls
-<<<<<<< HEAD
             np.testing.assert_almost_equal(
                 tau[:, 0],
                 np.array([2.606971, 0.0]),
@@ -515,8 +499,4 @@
                 tau[:, -2],
                 np.array([-24.611219, 0.0]),
                 decimal=6,
-            )
-=======
-            np.testing.assert_almost_equal(tau[:, 0], np.array([-70.3481693, 0.0]), decimal=6)
-            np.testing.assert_almost_equal(tau[:, -2], np.array([-35.5389502, 0.0]), decimal=6)
->>>>>>> e4462cc1
+            )