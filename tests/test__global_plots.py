--- conflicted
+++ resolved
@@ -10,11 +10,7 @@
 
 import numpy as np
 import biorbd_casadi as biorbd
-<<<<<<< HEAD
-from bioptim import OptimalControlProgram, CostType, OdeSolver
-=======
 from bioptim import OptimalControlProgram, CostType, OdeSolver, SolverOptionsIpopt
->>>>>>> 36d43db4
 
 from .utils import TestUtils
 
