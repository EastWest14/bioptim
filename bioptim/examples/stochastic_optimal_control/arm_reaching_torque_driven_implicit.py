--- conflicted
+++ resolved
@@ -44,186 +44,15 @@
     BAR = "BAR"
 
 
-<<<<<<< HEAD
-def get_force_field(q, force_field_magnitude):
-    """
-    Get the effect of the force field.
-
-    Parameters
-    ----------
-    q: MX.sym
-        The generalized coordinates
-    force_field_magnitude: float
-        The magnitude of the force field
-    """
-    l1 = 0.3
-    l2 = 0.33
-    f_force_field = force_field_magnitude * (l1 * cas.cos(q[0]) + l2 * cas.cos(q[0] + q[1]))
-    hand_pos = cas.MX(2, 1)
-    hand_pos[0] = l2 * cas.sin(q[0] + q[1]) + l1 * cas.sin(q[0])
-    hand_pos[1] = l2 * cas.sin(q[0] + q[1])
-    tau_force_field = -f_force_field @ hand_pos
-    return tau_force_field
-
-
-def get_excitation_with_feedback(k, hand_pos_velo, ref, sensory_noise):
-    """
-    Get the effect of the feedback.
-
-    Parameters
-    ----------
-    k: MX.sym
-        The feedback gains
-    hand_pos_velo: MX.sym
-        The position and velocity of the hand
-    ref: MX.sym
-        The reference position and velocity of the hand
-    sensory_noise: MX.sym
-        The sensory noise
-    """
-    return k @ ((hand_pos_velo - ref) + sensory_noise)
-
-
-def stochastic_forward_dynamics(
-    time: cas.MX | cas.SX,
-=======
 def sensory_reference(
->>>>>>> 2f1e6e5e
     states: cas.MX | cas.SX,
     controls: cas.MX | cas.SX,
     parameters: cas.MX | cas.SX,
     stochastic_variables: cas.MX | cas.SX,
     nlp: NonLinearProgram,
-<<<<<<< HEAD
-    motor_noise,
-    sensory_noise,
-    force_field_magnitude,
-    with_gains,
-) -> DynamicsEvaluation:
-    """
-    The dynamic function of the states including feedback gains.
-
-    Parameters
-    ----------
-    time: MX.sym
-        The time
-    states: MX.sym
-        The states
-    controls: MX.sym
-        The controls
-    parameters: MX.sym
-        The parameters
-    stochastic_variables: MX.sym
-        The stochastic variables
-    nlp: NonLinearProgram
-        The current non-linear program
-    motor_noise: MX.sym
-        The motor noise
-    sensory_noise: MX.sym
-        The sensory noise
-    force_field_magnitude: float
-        The magnitude of the force field
-    with_gains: bool
-        If the feedback gains are included or not to the torques
-    """
-    q = DynamicsFunctions.get(nlp.states["q"], states)
-    qdot = DynamicsFunctions.get(nlp.states["qdot"], states)
-    tau = DynamicsFunctions.get(nlp.controls["tau"], controls)
-    n_q = q.shape[0]
-    n_qdot = qdot.shape[0]
-    n_tau = tau.shape[0]
-
-    tau_fb = tau
-    if with_gains:
-        ref = DynamicsFunctions.get(nlp.stochastic_variables["ref"], stochastic_variables)
-        k = DynamicsFunctions.get(nlp.stochastic_variables["k"], stochastic_variables)
-        k_matrix = cas.MX(n_q + n_qdot, n_tau)
-        for s0 in range(n_q + n_qdot):
-            for s1 in range(n_tau):
-                k_matrix[s0, s1] = k[s0 * n_tau + s1]
-        k_matrix = k_matrix.T
-
-        hand_pos = nlp.model.markers(q)[2][:2]
-        hand_vel = nlp.model.marker_velocities(q, qdot)[2][:2]
-        ee = cas.vertcat(hand_pos, hand_vel)
-
-        tau_fb += get_excitation_with_feedback(k_matrix, ee, ref, sensory_noise)
-
-    tau_force_field = get_force_field(q, force_field_magnitude)
-
-    torques_computed = tau_fb + motor_noise + tau_force_field
-
-    friction = np.array([[0.05, 0.025], [0.025, 0.05]])
-
-    mass_matrix = nlp.model.mass_matrix(q)
-    non_linear_effects = nlp.model.non_linear_effects(q, qdot)
-
-    dqdot_computed = cas.inv(mass_matrix) @ (torques_computed - non_linear_effects - friction @ qdot)
-
-    return DynamicsEvaluation(dxdt=cas.vertcat(qdot, dqdot_computed))
-
-
-def configure_stochastic_optimal_control_problem(
-    ocp: OptimalControlProgram, nlp: NonLinearProgram, motor_noise, sensory_noise, with_cholesky
 ):
     """
-    Configure the stochastic optimal control problem.
-    """
-    ConfigureProblem.configure_q(ocp, nlp, True, False, False)
-    ConfigureProblem.configure_qdot(ocp, nlp, True, False, True)
-    ConfigureProblem.configure_qddot(ocp, nlp, False, False, True)
-    ConfigureProblem.configure_tau(ocp, nlp, False, True)
-
-    # Stochastic variables
-    ConfigureProblem.configure_stochastic_k(ocp, nlp, n_noised_controls=2, n_feedbacks=4)
-    ConfigureProblem.configure_stochastic_ref(ocp, nlp, n_references=4)
-    ConfigureProblem.configure_stochastic_m(ocp, nlp, n_noised_states=4)
-    if with_cholesky:
-        ConfigureProblem.configure_stochastic_cholesky_cov(ocp, nlp, n_noised_states=4)
-    else:
-        ConfigureProblem.configure_stochastic_cov_implicit(ocp, nlp, n_noised_states=4)
-    ConfigureProblem.configure_stochastic_a(ocp, nlp, n_noised_states=4)
-    ConfigureProblem.configure_stochastic_c(ocp, nlp, n_feedbacks=4, n_noise=6)
-
-    ConfigureProblem.configure_dynamics_function(
-        ocp,
-        nlp,
-        dyn_func=lambda time, states, controls, parameters, stochastic_variables, nlp, motor_noise, sensory_noise: nlp.dynamics_type.dynamic_function(
-            time, states, controls, parameters, stochastic_variables, nlp, motor_noise, sensory_noise, with_gains=False
-        ),
-        motor_noise=motor_noise,
-        sensory_noise=sensory_noise,
-    )
-    return
-
-
-def get_ref(controller: PenaltyController, q, qdot) -> cas.MX:
-    """
-    Get the reference had position and velocity.
-
-    Parameters
-    ----------
-    controller: PenaltyController
-        The controller.
-    q: cas.MX
-        The current joint position.
-    qdot: cas.MX
-        The current joint velocity.
-    """
-    hand_pos = controller.model.markers(q)[2][:2]
-    hand_vel = controller.model.marker_velocities(q, qdot)[2][:2]
-    ee = cas.vertcat(hand_pos, hand_vel)
-    return ee
-
-
-def hand_equals_ref(controller: PenaltyController) -> cas.MX:
-    """
-    Get the error between the hand position and the reference.
-=======
-):
-    """
     This functions returns the sensory reference for the feedback gains.
->>>>>>> 2f1e6e5e
     """
     q = states[nlp.states["q"].index]
     qdot = states[nlp.states["qdot"].index]
@@ -350,26 +179,8 @@
     # Dynamics
     dynamics = DynamicsList()
     dynamics.add(
-<<<<<<< HEAD
-        configure_stochastic_optimal_control_problem,
-        dynamic_function=lambda time, states, controls, parameters, stochastic_variables, nlp, motor_noise, sensory_noise, with_gains: stochastic_forward_dynamics(
-            time,
-            states,
-            controls,
-            parameters,
-            stochastic_variables,
-            nlp,
-            motor_noise,
-            sensory_noise,
-            force_field_magnitude=force_field_magnitude,
-            with_gains=with_gains,
-        ),
-        motor_noise=np.zeros((n_tau, 1)),
-        sensory_noise=np.zeros((n_q + n_qdot, 1)),
-=======
         DynamicsFcn.STOCHASTIC_TORQUE_DRIVEN,
         problem_type=problem_type,
->>>>>>> 2f1e6e5e
         with_cholesky=with_cholesky,
         expand=False,
     )
