"""
This file contains the model used in the article.
"""

from typing import Callable
from casadi import MX, SX, DM, sqrt, sin, cos, repmat, exp, log, horzcat, vertcat
import numpy as np

from bioptim import NonLinearProgram, DynamicsFunctions


class LeuvenArmModel:
    """
    This allows to generate the same model as in the paper.
    """

    def __init__(
        self,
        sensory_noise_magnitude: np.ndarray | DM,
        motor_noise_magnitude: np.ndarray | DM,
        sensory_reference: callable,
        compute_torques_from_noise_and_feedback: callable,
    ):
        self.motor_noise_magnitude = motor_noise_magnitude
        self.sensory_noise_magnitude = sensory_noise_magnitude
        self.sensory_reference = sensory_reference
<<<<<<< HEAD
        self.compute_torques_from_noise_and_feedback = (compute_torques_from_noise_and_feedback,)
        self.motor_noise_sym = MX.sym("motor_noise", motor_noise_magnitude.shape[0])
        self.sensory_noise_sym = MX.sym("sensory_noise", sensory_noise_magnitude.shape[0])
=======
>>>>>>> ef393c43

        n_noised_controls = 6
        n_references = 4
        self.n_feedbacks = 4
        n_noised_states = 10
        n_noise = motor_noise_magnitude.shape[0] + sensory_noise_magnitude.shape[0]
        self.matrix_shape_k = (n_noised_controls, n_references)
        self.matrix_shape_c = (n_noised_states, n_noise)
        self.matrix_shape_a = (n_noised_states, n_noised_states)
        self.matrix_shape_cov = (n_noised_states, n_noised_states)
        self.matrix_shape_cov_cholesky = (n_noised_states, n_noised_states)
        self.matrix_shape_m = (n_noised_states, n_noised_states)

        self.dM_coefficients = np.array(
            [
                [0, 0, 0.0100, 0.0300, -0.0110, 1.9000],
                [0, 0, 0.0100, -0.0190, 0, 0.0100],
                [0.0400, -0.0080, 1.9000, 0, 0, 0.0100],
                [-0.0420, 0, 0.0100, 0, 0, 0.0100],
                [0.0300, -0.0110, 1.9000, 0.0320, -0.0100, 1.9000],
                [-0.0390, 0, 0.0100, -0.0220, 0, 0.0100],
            ]
        )
        self.LMT_coefficients = np.array(
            [
                [1.1000, -5.206336195535022],
                [0.8000, -7.538918356984516],
                [1.2000, -3.938098437958920],
                [0.7000, -3.031522725559912],
                [1.1000, -2.522778221157014],
                [0.8500, -1.826368199415192],
            ]
        )
        self.vMtilde_max = np.ones((6, 1)) * 10
        self.Fiso = np.array([572.4000, 445.2000, 699.6000, 381.6000, 159.0000, 318.0000])
        self.Faparam = np.array(
            [
                0.814483478343008,
                1.055033428970575,
                0.162384573599574,
                0.063303448465465,
                0.433004984392647,
                0.716775413397760,
                -0.029947116970696,
                0.200356847296188,
            ]
        )
        self.Fvparam = np.array([-0.318323436899127, -8.149156043475250, -0.374121508647863, 0.885644059915004])
        self.Fpparam = np.array([-0.995172050006169, 53.598150033144236])
        self.muscleDampingCoefficient = np.ones((6, 1)) * 0.01

        self.a_shoulder = self.dM_coefficients[:, 0]
        self.b_shoulder = self.dM_coefficients[:, 1]
        self.c_shoulder = self.dM_coefficients[:, 2]
        self.a_elbow = self.dM_coefficients[:, 3]
        self.b_elbow = self.dM_coefficients[:, 4]
        self.c_elbow = self.dM_coefficients[:, 5]
        self.l_base = self.LMT_coefficients[:, 0]
        self.l_multiplier = self.LMT_coefficients[:, 1]

        # Active muscle force-length characteristic
        self.b11 = self.Faparam[0]
        self.b21 = self.Faparam[1]
        self.b31 = self.Faparam[2]
        self.b41 = self.Faparam[3]
        self.b12 = self.Faparam[4]
        self.b22 = self.Faparam[5]
        self.b32 = self.Faparam[6]
        self.b42 = self.Faparam[7]
        self.b13 = 0.1
        self.b23 = 1
        self.b33 = 0.5 * sqrt(0.5)
        self.b43 = 0

        self.e0 = 0.6
        self.e1 = self.Fvparam[0]
        self.e2 = self.Fvparam[1]
        self.e3 = self.Fvparam[2]
        self.e4 = self.Fvparam[3]

        self.kpe = 4
        self.tau_coef = 0.1500

        self.l1 = 0.3
        self.l2 = 0.33
        self.m2 = 1
        self.lc2 = 0.16
        self.I1 = 0.025
        self.I2 = 0.045

        self.friction_coefficients = np.array([[0.05, 0.025], [0.025, 0.05]])

    def serialize(self) -> tuple[Callable, dict]:
        return LeuvenArmModel, dict(
            dM_coefficients=self.dM_coefficients,
            LMT_coefficients=self.LMT_coefficients,
            vMtilde_max=self.vMtilde_max,
            Fiso=self.Fiso,
            Faparam=self.Faparam,
            Fvparam=self.Fvparam,
            Fpparam=self.Fpparam,
            muscleDampingCoefficient=self.muscleDampingCoefficient,
            friction_coefficients=self.friction_coefficients,
        )

    @property
    def nb_muscles(self):
        return 6

    @property
    def nb_q(self):
        return 2

    @property
    def nb_qdot(self):
        return 2

    @property
    def name_dof(self):
        return ["shoulder", "elbow"]

    @property
    def muscle_names(self):
        return [f"muscle_{i}" for i in range(self.nb_muscles)]

    def get_muscle_force(self, q, qdot):
        """
        Fa: active muscle force [N]
        Fp: passive muscle force [N]
        lMtilde: normalized fiber lenght [-]
        vMtilde: optimal fiber lenghts per second at which muscle is lengthening or shortening [-]
        FMltilde: force-length multiplier [-]
        FMvtilde: force-velocity multiplier [-]
        Fce: Active muscle force [N]
        Fpe: Passive elastic force [N]
        Fm: Passive viscous force [N]
        """
        theta_shoulder = q[0]
        theta_elbow = q[1]
        dtheta_shoulder = qdot[0]
        dtheta_elbow = qdot[1]

        # Normalized muscle fiber length (without tendon)
        l_full = (
            self.a_shoulder * theta_shoulder
            + self.b_shoulder * sin(self.c_shoulder * theta_shoulder) / self.c_shoulder
            + self.a_elbow * theta_elbow
            + self.b_elbow * sin(self.c_elbow * theta_elbow) / self.c_elbow
        )
        lMtilde = l_full * self.l_multiplier + self.l_base

        # Fiber velocity normalized by the optimal fiber length
        nCoeff = self.a_shoulder.shape[0]
        v_full = (
            self.a_shoulder * dtheta_shoulder
            + self.b_shoulder * cos(self.c_shoulder * theta_shoulder) * repmat(dtheta_shoulder, nCoeff, 1)
            + self.a_elbow * dtheta_elbow
            + self.b_elbow * cos(self.c_elbow * theta_elbow) * repmat(dtheta_elbow, nCoeff, 1)
        )
        vMtilde = self.l_multiplier * v_full

        vMtilde_normalizedToMaxVelocity = vMtilde / self.vMtilde_max

        num3 = lMtilde - self.b23
        den3 = self.b33 + self.b43 * lMtilde
        FMtilde3 = self.b13 * exp(-0.5 * num3**2 / den3**2)

        num1 = lMtilde - self.b21
        den1 = self.b31 + self.b41 * lMtilde
        FMtilde1 = self.b11 * exp(-0.5 * num1**2 / den1**2)

        num2 = lMtilde - self.b22
        den2 = self.b32 + self.b42 * lMtilde
        FMtilde2 = self.b12 * exp(-0.5 * num2**2 / den2**2)

        FMltilde = FMtilde1 + FMtilde2 + FMtilde3

        FMvtilde = (
            self.e1
            * log(
                (self.e2 @ vMtilde_normalizedToMaxVelocity + self.e3)
                + sqrt((self.e2 @ vMtilde_normalizedToMaxVelocity + self.e3) ** 2 + 1)
            )
            + self.e4
        )

        # Active muscle force
        Fce = FMltilde * FMvtilde

        t5 = exp(self.kpe * (lMtilde - 0.10e1) / self.e0)
        Fpe = ((t5 - 0.10e1) - self.Fpparam[0]) / self.Fpparam[1]

        # Muscle force + damping
        Fpv = self.muscleDampingCoefficient * vMtilde_normalizedToMaxVelocity
        Fa = self.Fiso * Fce
        Fp = self.Fiso * (Fpe + Fpv)

        return Fa, Fp

    def torque_force_relationship(self, Fm, q):
        theta_shoulder = q[0]
        theta_elbow = q[1]
        dM_matrix = horzcat(
            self.a_shoulder + self.b_shoulder * cos(self.c_shoulder @ theta_shoulder),
            self.a_elbow + self.b_elbow * cos(self.c_elbow @ theta_elbow),
        ).T
        tau = dM_matrix @ Fm
        return tau

    def get_muscle_torque(self, q, qdot, mus_activations):
        Fa, Fp = self.get_muscle_force(q, qdot)
        Fm = mus_activations * Fa + Fp
        muscles_tau = self.torque_force_relationship(Fm, q)
        return muscles_tau

    def force_field(self, q, force_field_magnitude):
        F_forceField = force_field_magnitude * (self.l1 * cos(q[0]) + self.l2 * cos(q[0] + q[1]))
        hand_pos = type(q)(2, 1)
        hand_pos[0] = self.l2 * sin(q[0] + q[1]) + self.l1 * sin(q[0])
        hand_pos[1] = self.l2 * sin(q[0] + q[1])
        tau_force_field = -F_forceField @ hand_pos
        return tau_force_field

    def get_excitation_with_feedback(self, K, EE, EE_ref, sensory_noise):
        return K @ ((EE - EE_ref) + sensory_noise)

    def end_effector_position(self, q):
        theta_shoulder = q[0]
        theta_elbow = q[1]
        ee_pos = vertcat(
            cos(theta_shoulder) * self.l1 + cos(theta_shoulder + theta_elbow) * self.l2,
            sin(theta_shoulder) * self.l1 + sin(theta_shoulder + theta_elbow) * self.l2,
        )
        return ee_pos

    def end_effector_velocity(self, q, qdot):
        theta_shoulder = q[0]
        theta_elbow = q[1]
        a = theta_shoulder + theta_elbow
        dtheta_shoulder = qdot[0]
        dtheta_elbow = qdot[1]
        da = dtheta_shoulder + dtheta_elbow
        ee_vel = vertcat(
            dtheta_shoulder * sin(theta_shoulder) * self.l1 + da * sin(a) * self.l2,
            -dtheta_shoulder * cos(theta_shoulder) * self.l1 - da * cos(a) * self.l2,
        )
        return ee_vel

    def end_effector_pos_velo(self, q, qdot) -> MX:
        hand_pos = self.end_effector_position(q)
        hand_vel = self.end_effector_velocity(q, qdot)
        ee = vertcat(hand_pos, hand_vel)
        return ee<|MERGE_RESOLUTION|>--- conflicted
+++ resolved
@@ -3,10 +3,29 @@
 """
 
 from typing import Callable
-from casadi import MX, SX, DM, sqrt, sin, cos, repmat, exp, log, horzcat, vertcat
+from casadi import MX, DM, sqrt, sin, cos, repmat, exp, log, horzcat, vertcat
 import numpy as np
 
-from bioptim import NonLinearProgram, DynamicsFunctions
+from bioptim import DynamicsFunctions, StochasticBioModel
+
+
+def _compute_torques_from_noise_and_feedback_default(
+    nlp, time, states, controls, parameters, algebraic_states, sensory_noise, motor_noise
+):
+    tau_nominal = DynamicsFunctions.get(nlp.controls["tau"], controls)
+
+    ref = DynamicsFunctions.get(nlp.algebraic_states["ref"], algebraic_states)
+    k = DynamicsFunctions.get(nlp.algebraic_states["k"], algebraic_states)
+    k_matrix = StochasticBioModel.reshape_to_matrix(k, nlp.model.matrix_shape_k)
+
+    sensory_input = nlp.model.sensory_reference(time, states, controls, parameters, algebraic_states, nlp)
+    tau_fb = k_matrix @ ((sensory_input - ref) + sensory_noise)
+
+    tau_motor_noise = motor_noise
+
+    tau = tau_nominal + tau_fb + tau_motor_noise
+
+    return tau
 
 
 class LeuvenArmModel:
@@ -18,18 +37,14 @@
         self,
         sensory_noise_magnitude: np.ndarray | DM,
         motor_noise_magnitude: np.ndarray | DM,
-        sensory_reference: callable,
-        compute_torques_from_noise_and_feedback: callable,
+        sensory_reference: Callable,
+        compute_torques_from_noise_and_feedback: Callable = _compute_torques_from_noise_and_feedback_default,
     ):
         self.motor_noise_magnitude = motor_noise_magnitude
         self.sensory_noise_magnitude = sensory_noise_magnitude
         self.sensory_reference = sensory_reference
-<<<<<<< HEAD
+
         self.compute_torques_from_noise_and_feedback = (compute_torques_from_noise_and_feedback,)
-        self.motor_noise_sym = MX.sym("motor_noise", motor_noise_magnitude.shape[0])
-        self.sensory_noise_sym = MX.sym("sensory_noise", sensory_noise_magnitude.shape[0])
-=======
->>>>>>> ef393c43
 
         n_noised_controls = 6
         n_references = 4
