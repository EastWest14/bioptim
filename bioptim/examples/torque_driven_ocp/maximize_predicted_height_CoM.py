"""
This example mimics by essence what a jumper does which is maximizing the predicted height of the
center of mass at the peak of an aerial phase. It does so with a very simple two segments model though.
It is designed to give a sense of the goal of the different MINIMIZE_COM functions and the use of
weight=-1 to maximize instead of minimizing.
"""

import platform

import numpy as np
from bioptim import (
    BiorbdModel,
    OptimalControlProgram,
    ObjectiveList,
    ObjectiveFcn,
    DynamicsList,
    DynamicsFcn,
    BiMappingList,
    BoundsList,
    InitialGuessList,
    OdeSolver,
    OdeSolverBase,
    Axis,
    ConstraintList,
    ConstraintFcn,
    Node,
    Solver,
    PhaseDynamics,
    ContactType,
)


def prepare_ocp(
    biorbd_model_path: str,
    phase_time: float,
    n_shooting: int,
    use_actuators: bool = False,
    ode_solver: OdeSolverBase = OdeSolver.RK4(),
    objective_name: str = "MINIMIZE_PREDICTED_COM_HEIGHT",
    com_constraints: bool = False,
    phase_dynamics: PhaseDynamics = PhaseDynamics.SHARED_DURING_THE_PHASE,
    expand_dynamics: bool = True,
) -> OptimalControlProgram:
    """
    Prepare the ocp

    Parameters
    ----------
    biorbd_model_path: str
        The path to the bioMod file
    phase_time: float
        The time at the final node
    n_shooting: int
        The number of shooting points
    use_actuators: bool
        If torque or torque activation should be used for the dynamics
    ode_solver: OdeSolverBase
        The ode solver to use
    objective_name: str
        The objective function to run ('MINIMIZE_PREDICTED_COM_HEIGHT',
        'MINIMIZE_COM_POSITION' or 'MINIMIZE_COM_VELOCITY')
    com_constraints: bool
        If a constraint on the COM should be applied
    phase_dynamics: PhaseDynamics
        If the dynamics equation within a phase is unique or changes at each node.
        PhaseDynamics.SHARED_DURING_THE_PHASE is much faster, but lacks the capability to have changing dynamics within
        a phase. A good example of when PhaseDynamics.ONE_PER_NODE should be used is when different external forces
        are applied at each node
    expand_dynamics: bool
        If the dynamics function should be expanded. Please note, this will solve the problem faster, but will slow down
        the declaration of the OCP, so it is a trade-off. Also depending on the solver, it may or may not work
        (for instance IRK is not compatible with expanded dynamics)

    Returns
    -------
    The OptimalControlProgram ready to be solved
    """

    bio_model = BiorbdModel(biorbd_model_path)
    tau_min, tau_max = (-1, 1) if use_actuators else (-500, 500)

    dof_mapping = BiMappingList()
    dof_mapping.add("tau", to_second=[None, None, None, 0], to_first=[3])

    # Add objective functions
    objective_functions = ObjectiveList()
    if objective_name == "MINIMIZE_PREDICTED_COM_HEIGHT":
        objective_functions.add(ObjectiveFcn.Mayer.MINIMIZE_PREDICTED_COM_HEIGHT, weight=-1)
    elif objective_name == "MINIMIZE_COM_POSITION":
        objective_functions.add(ObjectiveFcn.Lagrange.MINIMIZE_COM_POSITION, node=Node.ALL, axes=Axis.Z, weight=-1)
    elif objective_name == "MINIMIZE_COM_VELOCITY":
        objective_functions.add(ObjectiveFcn.Lagrange.MINIMIZE_COM_VELOCITY, node=Node.ALL, axes=Axis.Z, weight=-1)
    objective_functions.add(ObjectiveFcn.Lagrange.MINIMIZE_CONTROL, key="tau", weight=1 / 100)

    # Dynamics
    dynamics = DynamicsList()
    if use_actuators:
        dynamics.add(
            DynamicsFcn.TORQUE_ACTIVATIONS_DRIVEN,
<<<<<<< HEAD
            ode_solver=ode_solver,
            with_contact=True,
=======
            contact_type=[ContactType.RIGID_EXPLICIT],
>>>>>>> 4fcf03f5
            expand_dynamics=expand_dynamics,
            phase_dynamics=phase_dynamics,
        )
    else:
        dynamics.add(
            DynamicsFcn.TORQUE_DRIVEN,
<<<<<<< HEAD
            with_contact=True,
            ode_solver=ode_solver,
=======
            contact_type=[ContactType.RIGID_EXPLICIT],
>>>>>>> 4fcf03f5
            expand_dynamics=expand_dynamics,
            phase_dynamics=phase_dynamics,
        )

    # Constraints
    constraints = ConstraintList()
    if com_constraints:
        constraints.add(
            ConstraintFcn.TRACK_COM_VELOCITY,
            node=Node.ALL,
            min_bound=np.array([-100, -100, -100]),
            max_bound=np.array([100, 100, 100]),
        )
        constraints.add(
            ConstraintFcn.TRACK_COM_POSITION,
            node=Node.ALL,
            min_bound=np.array([-1, -1, -1]),
            max_bound=np.array([1, 1, 1]),
        )

    # Path constraint
    n_q = bio_model.nb_q
    n_qdot = n_q
    pose_at_first_node = [0, 0, -0.5, 0.5]

    # Initialize x_bounds
    x_bounds = BoundsList()
    x_bounds["q"] = bio_model.bounds_from_ranges("q")
    x_bounds["q"][:, 0] = pose_at_first_node
    x_bounds["qdot"] = bio_model.bounds_from_ranges("qdot")
    x_bounds["qdot"][:, 0] = [0] * n_qdot

    # Initial guess
    x_init = InitialGuessList()
    x_init["q"] = pose_at_first_node

    # Define control path constraint
    u_bounds = BoundsList()
    u_bounds["tau"] = [tau_min] * len(dof_mapping["tau"].to_first), [tau_max] * len(dof_mapping["tau"].to_first)

    return OptimalControlProgram(
        bio_model,
        dynamics,
        n_shooting,
        phase_time,
        x_bounds=x_bounds,
        u_bounds=u_bounds,
        x_init=x_init,
        objective_functions=objective_functions,
        constraints=constraints,
        variable_mappings=dof_mapping,
    )


def main():
    """
    Prepares and solves a maximal velocity at center of mass program and animates it
    """

    model_path = "models/2segments_4dof_2contacts.bioMod"
    t = 0.5
    ns = 20
    ocp = prepare_ocp(
        biorbd_model_path=model_path,
        phase_time=t,
        n_shooting=ns,
        use_actuators=False,
        objective_name="MINIMIZE_COM_VELOCITY",
        com_constraints=True,
    )

    # --- Solve the program --- #
    sol = ocp.solve(Solver.IPOPT(show_online_optim=platform.system() == "Linux"))

    # --- Show results --- #
    sol.animate(n_frames=40)


if __name__ == "__main__":
    main()<|MERGE_RESOLUTION|>--- conflicted
+++ resolved
@@ -97,24 +97,16 @@
     if use_actuators:
         dynamics.add(
             DynamicsFcn.TORQUE_ACTIVATIONS_DRIVEN,
-<<<<<<< HEAD
+            contact_type=[ContactType.RIGID_EXPLICIT],
             ode_solver=ode_solver,
-            with_contact=True,
-=======
-            contact_type=[ContactType.RIGID_EXPLICIT],
->>>>>>> 4fcf03f5
             expand_dynamics=expand_dynamics,
             phase_dynamics=phase_dynamics,
         )
     else:
         dynamics.add(
             DynamicsFcn.TORQUE_DRIVEN,
-<<<<<<< HEAD
-            with_contact=True,
+            contact_type=[ContactType.RIGID_EXPLICIT],
             ode_solver=ode_solver,
-=======
-            contact_type=[ContactType.RIGID_EXPLICIT],
->>>>>>> 4fcf03f5
             expand_dynamics=expand_dynamics,
             phase_dynamics=phase_dynamics,
         )
