--- conflicted
+++ resolved
@@ -663,16 +663,8 @@
                 s = horzcat(s, s_tp)
 
             # We can call penalty.weighted_function[0] since multi-thread declares all the node at [0]
-<<<<<<< HEAD
-            time = interface.ocp.node_time(phase_idx=nlp.phase_idx, node_idx=idx)
+            time = interface.ocp.node_time(phase_idx=nlp.phase_idx, node_idx=penalty.node_idx[-1])
             p = reshape(penalty.weighted_function[0](time, x, u, param, s, penalty.weight, target, penalty.dt), -1, 1)
-=======
-            p = reshape(
-                penalty.weighted_function[0](x, u, param, s, penalty.weight, target, penalty.dt),
-                -1,
-                1,
-            )
->>>>>>> 2f1e6e5e
 
         else:
             p = interface.ocp.cx()
@@ -698,15 +690,8 @@
                     s = []
                 else:
                     x, u, s = get_x_and_u_at_idx(penalty, idx, is_unscaled)
-<<<<<<< HEAD
-                time = interface.ocp.node_time(phase_idx=0 if nlp == [] else nlp.phase_idx, node_idx=idx)
-                p = vertcat(p, penalty.weighted_function[idx](time, x, u, param, s, penalty.weight, target, penalty.dt))
-=======
-                    p = vertcat(
-                        p,
-                        penalty.weighted_function[idx](x, u, param, s, penalty.weight, target, penalty.dt),
-                    )
-
->>>>>>> 2f1e6e5e
+                    time = interface.ocp.node_time(phase_idx=0 if nlp == [] else nlp.phase_idx, node_idx=idx)
+                    p = vertcat(p, penalty.weighted_function[idx](time, x, u, param, s, penalty.weight, target, penalty.dt))
+
         out = vertcat(out, sum2(p))
     return out