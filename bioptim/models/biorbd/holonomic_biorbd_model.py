from typing import Callable

import biorbd_casadi as biorbd
import numpy as np
<<<<<<< HEAD
import scipy.linalg as la
=======
>>>>>>> 2abb6b4c
from biorbd_casadi import (
    GeneralizedCoordinates,
)
from casadi import MX, DM, vertcat, horzcat, Function, solve, rootfinder, inv, nlpsol

from .biorbd_model import BiorbdModel
from ..holonomic_constraints import HolonomicConstraintsList
from ...optimization.parameters import ParameterList


class HolonomicBiorbdModel(BiorbdModel):
    """
    This class allows to define a biorbd model with custom holonomic constraints.
    """

    def __init__(
        self,
        bio_model: str | biorbd.Model,
        friction_coefficients: np.ndarray = None,
        parameters: ParameterList = None,
    ):
        super().__init__(bio_model, friction_coefficients, parameters)
        self._newton_tol = 1e-10
        self._holonomic_constraints = []
        self._holonomic_constraints_jacobians = []
        self._holonomic_constraints_derivatives = []
        self._holonomic_constraints_double_derivatives = []
        self.stabilization = False
        self.alpha = 0.01
        self.beta = 0.01
        self._dependent_joint_index = []
        self._independent_joint_index = [i for i in range(self.nb_q)]

        if parameters is not None:
            raise NotImplementedError("HolonomicBiorbdModel does not support parameters yet")

    def _holonomic_symbolic_variables(self):
        # Declaration of MX variables of the right shape for the creation of CasADi Functions
        self.q_u = MX.sym("q_u_mx", self.nb_independent_joints, 1)
        self.qdot_u = MX.sym("qdot_u_mx", self.nb_independent_joints, 1)
        self.qddot_u = MX.sym("qddot_u_mx", self.nb_independent_joints, 1)
        self.q_v = MX.sym("q_v_mx", self.nb_dependent_joints, 1)
        self.qdot_v = MX.sym("qdot_v_mx", self.nb_dependent_joints, 1)
        self.qddot_v = MX.sym("qddot_v_mx", self.nb_dependent_joints, 1)
        self.q_v_init = MX.sym("q_v_init_mx", self.nb_dependent_joints, 1)

    def set_newton_tol(self, newton_tol: float):
        self._newton_tol = newton_tol

    def set_holonomic_configuration(
        self,
        constraints_list: HolonomicConstraintsList,
        dependent_joint_index: list[int] = None,
        independent_joint_index: list[int] = None,
    ):
        """
        The joint indexes are not mandatory because a HolonomicBiorbdModel can be used without the partitioned dynamics,
        for instance in VariationalOptimalControlProgram.
        """
        dependent_joint_index = dependent_joint_index or []
        independent_joint_index = independent_joint_index or [i for i in range(self.nb_q)]

        if (dependent_joint_index is None) != (independent_joint_index is None):
            raise ValueError(
                "You need to specify both dependent_joint_index and independent_joint_index or none of them."
            )

        if len(dependent_joint_index) + len(independent_joint_index) != self.nb_q:
            raise ValueError(
                "The sum of the number of dependent and independent joints should be equal to the number of DoF of the"
                " model"
            )

        for joint in dependent_joint_index:
            if joint >= self.nb_q:
                raise ValueError(f"Joint index {joint} is not a valid joint index since the model has {self.nb_q} DoF")
            if joint in independent_joint_index:
                raise ValueError(
                    f"Joint {joint} is both dependant and independent. You need to specify this index in "
                    f"only one of these arguments: dependent_joint_index: independent_joint_index."
                )

        for joint in independent_joint_index:
            if joint >= self.nb_q:
                raise ValueError(f"Joint index {joint} is not a valid joint index since the model has {self.nb_q} DoF")

        if sorted(dependent_joint_index) != dependent_joint_index:
            raise ValueError("The dependent_joint_index should be sorted in ascending order.")
        if sorted(independent_joint_index) != independent_joint_index:
            raise ValueError("The independent_joint_index should be sorted in ascending order.")

        self._dependent_joint_index = dependent_joint_index
        self._independent_joint_index = independent_joint_index

        for constraints_name in constraints_list.keys():
            self._add_holonomic_constraint(
                constraints_list[constraints_name]["constraints"],
                constraints_list[constraints_name]["constraints_jacobian"],
                constraints_list[constraints_name]["constraints_double_derivative"],
            )

        if dependent_joint_index and independent_joint_index:
            self.check_dependant_jacobian()

        self._holonomic_symbolic_variables()

    def check_dependant_jacobian(self):
        partitioned_constraints_jacobian = self.partitioned_constraints_jacobian(self.q)
        partitioned_constraints_jacobian_v = partitioned_constraints_jacobian[:, self.nb_independent_joints :]
        shape = partitioned_constraints_jacobian_v.shape
        if shape[0] != shape[1]:
            output = self.partition_coordinates()
            raise ValueError(
                f"The shape of the dependent joint Jacobian should be square. Got: {shape}."
                f"Please consider checking the dimension of the holonomic constraints Jacobian.\n"
                f"Here is a recommended partitioning: "
                f"      - independent_joint_index: {output[1]},"
                f"      - dependent_joint_index: {output[0]}."
            )

    def partition_coordinates(self):
        q = MX.sym("q", self.nb_q, 1)
        s = nlpsol("sol", "ipopt", {"x": q, "g": self.holonomic_constraints(q)})
        q_star = np.array(
            s(
                x0=np.zeros(self.nb_q),
                lbg=np.zeros(self.nb_holonomic_constraints),
                ubg=np.zeros(self.nb_holonomic_constraints),
            )["x"]
        )[:, 0]
        return self.jacobian_coordinate_partitioning(self.holonomic_constraints_jacobian(q_star).toarray())

    @staticmethod
    def jacobian_coordinate_partitioning(J, tol=None):
        """
        Determine a coordinate partitioning q = {q_u, q_v} from a Jacobian J(q) of size (m x n),
        where m is the number of constraints and
        n is the total number of generalized coordinates.

        We want to find an invertible submatrix J_v of size (m x m) by reordering
        the columns of J according to the largest pivots. Those columns in J_v
        correspond to the 'dependent' coordinates q_v, while the remaining columns
        correspond to the 'independent' coordinates q_u.

        Parameters
        ----------
        J : array_like, shape (m, n)
            The constraint Jacobian evaluated at the current configuration q.
        tol : float, optional
            Tolerance for rank detection. If None, a default based on the machine
            precision and the size of J is used.

        Returns
        -------
        qv_indices : ndarray of shape (r,)
            The indices of the columns in J chosen as dependent coordinates.
            Typically, we expect r = m if J has full row rank (i.e. no redundant constraints).
        qu_indices : ndarray of shape (n - r,)
            The indices of the columns chosen as independent coordinates.
        rankJ : int
            The detected rank of J. If rankJ < m, it means some constraints are redundant.

        Notes
        -----
        - If rankJ < m, then there are redundant or degenerate constraints in J.
          The 'extra' constraints can be ignored in subsequent computations.
        - If rankJ = m, then J has full row rank and the submatrix J_v is invertible.
        - After obtaining qv_indices and qu_indices, one typically reorders q
          so that q = [q_u, q_v], and likewise reorders the columns of J so that
          J = [J_u, J_v].
        """

        # J is (m, n): number of constraints = m, number of coords = n.
        J = np.asarray(J, dtype=float)
        m, n = J.shape

        # Perform a pivoted QR factorization: J = Q * R[:, pivot]
        # pivot is a permutation of [0, 1, ..., n-1],
        # reordering the columns from "largest pivot" to "smallest pivot" in R.
        Q, R, pivot = la.qr(J, pivoting=True)

        # If no tolerance is specified, pick a default related to the matrix norms and eps
        if tol is None:
            # A common heuristic: tol ~ max(m, n) * machine_eps * largest_abs_entry_in_R
            # The largest absolute entry is often approximated by abs(R[0, 0]) if the matrix
            # is well-ordered by pivot. However, you can also do np.linalg.norm(R, ord=np.inf).
            tol = max(m, n) * np.finfo(J.dtype).eps * abs(R[0, 0])

        # Rank detection from the diagonal of R
        diagR = np.abs(np.diag(R))
        rankJ = np.sum(diagR > tol)

        # The 'best' columns (by largest pivots) are pivot[:rankJ].
        # If J is full row rank and not degenerate, we expect rankJ == m.
        qv_indices = pivot[:rankJ]  # Dependent variables
        qu_indices = pivot[rankJ:]  # Independent variables

        return qv_indices, qu_indices, rankJ

    @property
    def nb_independent_joints(self):
        return len(self._independent_joint_index)

    @property
    def nb_dependent_joints(self):
        return len(self._dependent_joint_index)

    @property
    def dependent_joint_index(self) -> list:
        return self._dependent_joint_index

    @property
    def independent_joint_index(self) -> list:
        return self._independent_joint_index

    def _add_holonomic_constraint(
        self,
        constraints: Function | Callable[[GeneralizedCoordinates], MX],
        constraints_jacobian: Function | Callable[[GeneralizedCoordinates], MX],
        constraints_double_derivative: Function | Callable[[GeneralizedCoordinates], MX],
    ):
        self._holonomic_constraints.append(constraints)
        self._holonomic_constraints_jacobians.append(constraints_jacobian)
        self._holonomic_constraints_double_derivatives.append(constraints_double_derivative)

    @property
    def nb_holonomic_constraints(self):
        return sum([c.nnz_out() for c in self._holonomic_constraints])

    @property
    def has_holonomic_constraints(self):
        return self.nb_holonomic_constraints > 0

    def holonomic_constraints(self, q: MX) -> MX:
        return vertcat(*[c(q) for c in self._holonomic_constraints])

    def holonomic_constraints_jacobian(self, q: MX) -> MX:
        return vertcat(*[c(q) for c in self._holonomic_constraints_jacobians])

    def holonomic_constraints_derivative(self, q: MX, qdot: MX) -> MX:
        return self.holonomic_constraints_jacobian(q) @ qdot

    def holonomic_constraints_double_derivative(self, q: MX, qdot: MX, qddot: MX) -> MX:
        return vertcat(*[c(q, qdot, qddot) for c in self._holonomic_constraints_double_derivatives])

    def constrained_forward_dynamics(self) -> Function:

        mass_matrix = self.mass_matrix()(self.q, self.parameters)
        constraints_jacobian = self.holonomic_constraints_jacobian(self.q)
        constraints_jacobian_transpose = constraints_jacobian.T

        # compute the matrix DAE
        mass_matrix_augmented = horzcat(mass_matrix, constraints_jacobian_transpose)
        mass_matrix_augmented = vertcat(
            mass_matrix_augmented,
            horzcat(
                constraints_jacobian,
                MX.zeros((constraints_jacobian_transpose.shape[1], constraints_jacobian_transpose.shape[1])),
            ),
        )

        # compute b vector
        tau_augmented = self.tau - self.non_linear_effects()(self.q, self.qdot, self.parameters)

        biais = -self.holonomic_constraints_jacobian(self.qdot) @ self.qdot
        if self.stabilization:
            biais -= self.alpha * self.holonomic_constraints(
                self.q
            ) + self.beta * self.holonomic_constraints_derivative(self.q, self.qdot)

        tau_augmented = vertcat(tau_augmented, biais)

        # solve with casadi Ax = b
        x = solve(mass_matrix_augmented, tau_augmented, "symbolicqr")

        biorbd_return = x[: self.nb_qddot]

        casadi_fun = Function(
            "constrained_forward_dynamics",
            [self.q, self.qdot, self.tau, self.parameters],
            [biorbd_return],
            ["q", "qdot", "tau", "parameters"],
            ["qddot"],
        )
        return casadi_fun

    def partitioned_mass_matrix(self, q: MX) -> MX:
        # q_u: independent
        # q_v: dependent
        mass_matrix = self.mass_matrix()(q, [])
        mass_matrix_uu = mass_matrix[self._independent_joint_index, self._independent_joint_index]
        mass_matrix_uv = mass_matrix[self._independent_joint_index, self._dependent_joint_index]
        mass_matrix_vu = mass_matrix[self._dependent_joint_index, self._independent_joint_index]
        mass_matrix_vv = mass_matrix[self._dependent_joint_index, self._dependent_joint_index]

        first_line = horzcat(mass_matrix_uu, mass_matrix_uv)
        second_line = horzcat(mass_matrix_vu, mass_matrix_vv)

        return vertcat(first_line, second_line)

    def partitioned_non_linear_effect(self, q: MX, qdot: MX) -> MX:
        non_linear_effect = self.non_linear_effects()(q, qdot, [])
        non_linear_effect_u = non_linear_effect[self._independent_joint_index]
        non_linear_effect_v = non_linear_effect[self._dependent_joint_index]

        return vertcat(non_linear_effect_u, non_linear_effect_v)

    def partitioned_q(self, q: MX) -> MX:
        q_u = q[self._independent_joint_index]
        q_v = q[self._dependent_joint_index]

        return vertcat(q_u, q_v)

    def partitioned_qdot(self, qdot: MX) -> MX:
        qdot_u = qdot[self._independent_joint_index]
        qdot_v = qdot[self._dependent_joint_index]

        return vertcat(qdot_u, qdot_v)

    def partitioned_tau(self, tau: MX) -> MX:
        tau_u = tau[self._independent_joint_index]
        tau_v = tau[self._dependent_joint_index]

        return vertcat(tau_u, tau_v)

    def partitioned_constraints_jacobian(self, q: MX) -> MX:
        constrained_jacobian = self.holonomic_constraints_jacobian(q)
        constrained_jacobian_u = constrained_jacobian[:, self._independent_joint_index]
        constrained_jacobian_v = constrained_jacobian[:, self._dependent_joint_index]

        return horzcat(constrained_jacobian_u, constrained_jacobian_v)

    def partitioned_forward_dynamics(self) -> Function:
        """
        Sources
        -------
        Docquier, N., Poncelet, A., and Fisette, P.:
        ROBOTRAN: a powerful symbolic gnerator of multibody models, Mech. Sci., 4, 199–219,
        https://doi.org/10.5194/ms-4-199-2013, 2013.
        """
        q = self.compute_q()(self.q_u, self.q_v_init)
        qddot_u = self.partitioned_forward_dynamics_full()(q, self.qdot_u, self.tau)

        casadi_fun = Function(
            "partitioned_forward_dynamics",
            [self.q_u, self.qdot_u, self.q_v_init, self.tau],
            [qddot_u],
            ["q_u", "qdot_u", "q_v_init", "tau"],
            ["qddot_u"],
        )
        return casadi_fun

    def partitioned_forward_dynamics_with_qv(self) -> Function:
        """
        Sources
        -------
        Docquier, N., Poncelet, A., and Fisette, P.:
        ROBOTRAN: a powerful symbolic gnerator of multibody models, Mech. Sci., 4, 199–219,
        https://doi.org/10.5194/ms-4-199-2013, 2013.
        """
        q = self.state_from_partition(self.q_u, self.q_v)
        qddot_u = self.partitioned_forward_dynamics_full()(q, self.qdot_u, self.tau)

        casadi_fun = Function(
            "partitioned_forward_dynamics",
            [self.q_u, self.q_v, self.qdot_u, self.tau],
            [qddot_u],
            ["q_u", "q_v", "qdot_u", "tau"],
            ["qddot_u"],
        )

        return casadi_fun

    def partitioned_forward_dynamics_full(self) -> Function:
        """
        Sources
        -------
        Docquier, N., Poncelet, A., and Fisette, P.:
        ROBOTRAN: a powerful symbolic gnerator of multibody models, Mech. Sci., 4, 199–219,
        https://doi.org/10.5194/ms-4-199-2013, 2013.
        """

        # compute q and qdot
        q = self.q
        qdot = self.compute_qdot()(q, self.qdot_u)
        tau = self.tau

        partitioned_mass_matrix = self.partitioned_mass_matrix(q)
        m_uu = partitioned_mass_matrix[: self.nb_independent_joints, : self.nb_independent_joints]
        m_uv = partitioned_mass_matrix[: self.nb_independent_joints, self.nb_independent_joints :]
        m_vu = partitioned_mass_matrix[self.nb_independent_joints :, : self.nb_independent_joints]
        m_vv = partitioned_mass_matrix[self.nb_independent_joints :, self.nb_independent_joints :]

        coupling_matrix_vu = self.coupling_matrix(q)
        modified_mass_matrix = (
            m_uu
            + m_uv @ coupling_matrix_vu
            + coupling_matrix_vu.T @ m_vu
            + coupling_matrix_vu.T @ m_vv @ coupling_matrix_vu
        )
        second_term = m_uv + coupling_matrix_vu.T @ m_vv

        # compute the non-linear effect
        non_linear_effect = self.partitioned_non_linear_effect(q, qdot)
        non_linear_effect_u = non_linear_effect[: self.nb_independent_joints]
        non_linear_effect_v = non_linear_effect[self.nb_independent_joints :]

        modified_non_linear_effect = non_linear_effect_u + coupling_matrix_vu.T @ non_linear_effect_v

        # compute the tau
        partitioned_tau = self.partitioned_tau(tau)
        tau_u = partitioned_tau[: self.nb_independent_joints]
        tau_v = partitioned_tau[self.nb_independent_joints :]

        modified_generalized_forces = tau_u + coupling_matrix_vu.T @ tau_v

        qddot_u = inv(modified_mass_matrix) @ (
            modified_generalized_forces - second_term @ self.biais_vector(q, qdot) - modified_non_linear_effect
        )

        casadi_fun = Function(
            "partitioned_forward_dynamics",
            [self.q, self.qdot_u, self.tau],
            [qddot_u],
            ["q", "qdot_u", "tau"],
            ["qddot_u"],
        )

        return casadi_fun

    def coupling_matrix(self, q: MX) -> MX:
        """
        Also denoted as Bvu in the literature.

        Sources
        -------
        Docquier, N., Poncelet, A., and Fisette, P.:
        ROBOTRAN: a powerful symbolic gnerator of multibody models, Mech. Sci., 4, 199–219,
        https://doi.org/10.5194/ms-4-199-2013, 2013.
        """
        partitioned_constraints_jacobian = self.partitioned_constraints_jacobian(q)
        partitioned_constraints_jacobian_v = partitioned_constraints_jacobian[:, self.nb_independent_joints :]
        partitioned_constraints_jacobian_v_inv = inv(partitioned_constraints_jacobian_v)  # inv_minor otherwise ?

        partitioned_constraints_jacobian_u = partitioned_constraints_jacobian[:, : self.nb_independent_joints]

        return -partitioned_constraints_jacobian_v_inv @ partitioned_constraints_jacobian_u

    def biais_vector(self, q: MX, qdot: MX) -> MX:
        """
        Sources
        -------
        Docquier, N., Poncelet, A., and Fisette, P.:
        ROBOTRAN: a powerful symbolic gnerator of multibody models, Mech. Sci., 4, 199–219,
        https://doi.org/10.5194/ms-4-199-2013, 2013.

        The right term of the equation (15) in the paper.
        """
        partitioned_constraints_jacobian = self.partitioned_constraints_jacobian(q)
        partitioned_constraints_jacobian_v = partitioned_constraints_jacobian[:, self.nb_independent_joints :]
        partitioned_constraints_jacobian_v_inv = inv(partitioned_constraints_jacobian_v)

        return -partitioned_constraints_jacobian_v_inv @ self.holonomic_constraints_jacobian(qdot) @ qdot

    def state_from_partition(self, state_u: MX, state_v: MX) -> MX:
        """
        Sources
        -------
        Docquier, N., Poncelet, A., and Fisette, P.:
        ROBOTRAN: a powerful symbolic gnerator of multibody models, Mech. Sci., 4, 199–219,
        https://doi.org/10.5194/ms-4-199-2013, 2013.
        """
        self.check_state_u_size(state_u)
        self.check_state_v_size(state_v)

        q = MX() if isinstance(state_u, MX) else DM()
        for i in range(self.nb_q):
            if i in self._independent_joint_index:
                slicing = slice(self._independent_joint_index.index(i), self._independent_joint_index.index(i) + 1)
                q = vertcat(q, state_u[slicing, :])
            else:
                slicing = slice(self._dependent_joint_index.index(i), self._dependent_joint_index.index(i) + 1)
                q = vertcat(q, state_v[slicing, :])

        return q

    def check_state_u_size(self, state_u):
        if state_u.shape[0] != self.nb_independent_joints:
            raise ValueError(f"Length of state u size should be: {self.nb_independent_joints}. Got: {state_u.shape[0]}")

    def check_state_v_size(self, state_v):
        if state_v.shape[0] != self.nb_dependent_joints:
            raise ValueError(f"Length of state v size should be: {self.nb_dependent_joints}. Got: {state_v.shape[0]}")

    def compute_q_v(self) -> Function:
        """
        Compute the dependent joint positions (q_v) from the independent joint positions (q_u).
        """
        q_v_sym = MX.sym("q_v_sym", self.nb_dependent_joints)
        q_u_sym = MX.sym("q_u_sym", self.q_u.shape[0], self.q_u.shape[1])
        q = self.state_from_partition(q_u_sym, q_v_sym)
        mx_residuals = self.holonomic_constraints(q)

        ifcn_input = (self.q_v_init, self.q_u)
        residuals = Function(
            "final_states_residuals",
            [q_v_sym, q_u_sym],
            [mx_residuals],
        ).expand()

        # Create an implicit function instance to solve the system of equations
        opts = {"abstol": self._newton_tol}
        ifcn = rootfinder("ifcn", "newton", residuals, opts)
        v_opt = ifcn(*ifcn_input)

        casadi_fun = Function("compute_q_v", [self.q_u, self.q_v_init], [v_opt], ["q_u", "q_v_init"], ["q_v"])
        return casadi_fun

    def compute_q(self) -> Function:
        """
        If you don't know what to put as a q_v_init, use zeros.
        """
        q_v = self.compute_q_v()(self.q_u, self.q_v_init)
        biorbd_return = self.state_from_partition(self.q_u, q_v)
        casadi_fun = Function("compute_q", [self.q_u, self.q_v_init], [biorbd_return], ["q_u", "q_v_init"], ["q"])
        return casadi_fun

    def compute_qdot_v(self) -> Function:
        coupling_matrix_vu = self.coupling_matrix(self.q)
        biorbd_return = coupling_matrix_vu @ self.qdot_u
        casadi_fun = Function("compute_qdot_v", [self.q, self.qdot_u], [biorbd_return], ["q", "qdot_u"], ["qdot_v"])
        return casadi_fun

    def _compute_qdot_v(self) -> Function:
        q = self.compute_q()(self.q_u, self.q_v_init)
        biorbd_return = self.compute_qdot_v()(q, self.qdot_u)
        casadi_fun = Function(
            "compute_qdot_v",
            [self.q_u, self.qdot_u, self.q_v_init],
            [biorbd_return],
            ["q_u", "qdot_u", "q_v_init"],
            ["qdot_v"],
        )
        return casadi_fun

    def compute_qdot(self) -> Function:
        qdot_v = self.compute_qdot_v()(self.q, self.qdot_u)
        biorbd_return = self.state_from_partition(self.qdot_u, qdot_v)
        casadi_fun = Function("compute_qdot", [self.q, self.qdot_u], [biorbd_return], ["q", "qdot_u"], ["qdot"])
        return casadi_fun

    def compute_qddot_v(self) -> Function:
        """
        Sources
        -------
        Docquier, N., Poncelet, A., and Fisette, P.:
        ROBOTRAN: a powerful symbolic gnerator of multibody models, Mech. Sci., 4, 199–219,
        https://doi.org/10.5194/ms-4-199-2013, 2013.
        Equation (17) in the paper.
        """
        coupling_matrix_vu = self.coupling_matrix(self.q)
        biorbd_return = coupling_matrix_vu @ self.qddot_u + self.biais_vector(self.q, self.qdot)
        casadi_fun = Function(
            "compute_qddot_v", [self.q, self.qdot, self.qddot_u], [biorbd_return], ["q", "qdot", "qddot_u"], ["qddot_v"]
        )
        return casadi_fun

    def compute_qddot(self) -> Function:
        """
        Sources
        -------
        Docquier, N., Poncelet, A., and Fisette, P.:
        ROBOTRAN: a powerful symbolic gnerator of multibody models, Mech. Sci., 4, 199–219,
        https://doi.org/10.5194/ms-4-199-2013, 2013.
        Equation (17) in the paper.
        """
        qddot_v = self.compute_qddot_v()(self.q, self.qdot, self.qddot_u)
        biorbd_return = self.state_from_partition(self.qddot_u, qddot_v)
        casadi_fun = Function(
            "compute_qddot", [self.q, self.qdot, self.qddot_u], [biorbd_return], ["q", "qdot", "qddot_u"], ["qddot"]
        )
        return casadi_fun

    def compute_the_lagrangian_multipliers(self) -> Function:
        """
        Sources
        -------
        Docquier, N., Poncelet, A., and Fisette, P.:
        ROBOTRAN: a powerful symbolic gnerator of multibody models, Mech. Sci., 4, 199–219,
        https://doi.org/10.5194/ms-4-199-2013, 2013.
        """
        q = self.compute_q()(self.q_u, self.q_v_init)
        qdot = self.compute_qdot()(q, self.qdot_u)
        qddot_u = self.partitioned_forward_dynamics()(self.q_u, self.qdot_u, self.q_v_init, self.tau)
        qddot = self.compute_qddot()(q, qdot, qddot_u)

        biorbd_return = self._compute_the_lagrangian_multipliers()(q, qdot, qddot, self.tau)
        casadi_fun = Function(
            "compute_the_lagrangian_multipliers",
            [self.q_u, self.qdot_u, self.q_v_init, self.tau],
            [biorbd_return],
            ["q_u", "qdot_u", "q_v_init", "tau"],
            ["lambda"],
        )
        return casadi_fun

    def _compute_the_lagrangian_multipliers(self) -> Function:
        """
        Sources
        -------
        Docquier, N., Poncelet, A., and Fisette, P.:
        ROBOTRAN: a powerful symbolic gnerator of multibody models, Mech. Sci., 4, 199–219,
        https://doi.org/10.5194/ms-4-199-2013, 2013.
        Equation (17) in the paper.
        """

        partitioned_constraints_jacobian = self.partitioned_constraints_jacobian(self.q)
        partitioned_constraints_jacobian_v = partitioned_constraints_jacobian[:, self.nb_independent_joints :]
        partitioned_constraints_jacobian_v_t_inv = inv(partitioned_constraints_jacobian_v.T)

        partitioned_mass_matrix = self.partitioned_mass_matrix(self.q)
        m_vu = partitioned_mass_matrix[self.nb_independent_joints :, : self.nb_independent_joints]
        m_vv = partitioned_mass_matrix[self.nb_independent_joints :, self.nb_independent_joints :]

        qddot_u = self.qddot[self._independent_joint_index]
        qddot_v = self.qddot[self._dependent_joint_index]

        non_linear_effect = self.partitioned_non_linear_effect(self.q, self.qdot)
        non_linear_effect_v = non_linear_effect[self.nb_independent_joints :]

        partitioned_tau = self.partitioned_tau(self.tau)
        partitioned_tau_v = partitioned_tau[self.nb_independent_joints :]

        biorbd_return = partitioned_constraints_jacobian_v_t_inv @ (
            m_vu @ qddot_u + m_vv @ qddot_v + non_linear_effect_v - partitioned_tau_v
        )
        casadi_fun = Function(
            "compute_the_lagrangian_multipliers",
            [self.q, self.qdot, self.qddot, self.tau],
            [biorbd_return],
            ["q", "qdot", "qddot", "tau"],
            ["lambda"],
        )
        return casadi_fun<|MERGE_RESOLUTION|>--- conflicted
+++ resolved
@@ -2,10 +2,7 @@
 
 import biorbd_casadi as biorbd
 import numpy as np
-<<<<<<< HEAD
 import scipy.linalg as la
-=======
->>>>>>> 2abb6b4c
 from biorbd_casadi import (
     GeneralizedCoordinates,
 )
