--- conflicted
+++ resolved
@@ -158,11 +158,7 @@
         return ()
 
     @property
-<<<<<<< HEAD
-    def rigid_contact_names(self) -> tuple[str, ...]:
-=======
-    def contact_names(self) -> StrTuple:
->>>>>>> b8bc61b4
+    def rigid_contact_names(self) -> StrTuple:
         """Get the name of the contacts"""
         return ()
 
