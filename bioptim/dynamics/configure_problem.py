from typing import Callable, Any

from casadi import MX, vertcat, Function, DM
import numpy as np

from .configure_new_variable import NewVariableConfiguration
from .dynamics_functions import DynamicsFunctions
from .fatigue.fatigue_dynamics import FatigueList, MultiFatigueInterface
from .ode_solver import OdeSolver
from ..gui.plot import CustomPlot
from ..limits.path_conditions import Bounds
from ..misc.enums import (
    PlotType,
    ControlType,
    VariableType,
    Node,
    ConstraintType,
    RigidBodyDynamics,
    SoftContactDynamics,
)
from ..misc.fcn_enum import FcnEnum
from ..misc.mapping import BiMapping, Mapping
from ..misc.options import UniquePerPhaseOptionList, OptionGeneric
from ..limits.constraints import ImplicitConstraintFcn
from ..optimization.problem_type import SocpType


class ConfigureProblem:
    """
    Dynamics configuration for the most common ocp

    Methods
    -------
    initialize(ocp, nlp)
        Call the dynamics a first time
    custom(ocp, nlp, **extra_params)
        Call the user-defined dynamics configuration function
    torque_driven(ocp, nlp, with_contact=False)
        Configure the dynamics for a torque driven program (states are q and qdot, controls are tau)
    torque_derivative_driven(ocp, nlp, with_contact=False)
        Configure the dynamics for a torque driven program (states are q and qdot, controls are tau)
    torque_activations_driven(ocp, nlp, with_contact=False)
        Configure the dynamics for a torque driven program (states are q and qdot, controls are tau activations).
        The tau activations are bounded between -1 and 1 and actual tau is computed from torque-position-velocity
        relationship
    muscle_driven(
        ocp, nlp, with_excitations: bool = False, with_residual_torque: bool = False, with_contact: bool = False
    )
        Configure the dynamics for a muscle driven program.
        If with_excitations is set to True, then the muscle muscle activations are computed from the muscle dynamics.
        The tau from muscle is computed using the muscle activations.
        If with_residual_torque is set to True, then tau are used as supplementary force in the
        case muscles are too weak.
    configure_dynamics_function(ocp, nlp, dyn_func, **extra_params)
        Configure the dynamics of the system
    configure_contact_function(ocp, nlp, dyn_func: Callable, **extra_params)
        Configure the contact points
    configure_soft_contact_function
        Configure the soft contact function
    configure_new_variable(
        name: str, name_elements: list, nlp, as_states: bool, as_controls: bool, combine_state_control_plot: bool = False
    )
        Add a new variable to the states/controls pool
    configure_q(nlp, as_states: bool, as_controls: bool)
        Configure the generalized coordinates
    configure_qdot(nlp, as_states: bool, as_controls: bool)
        Configure the generalized velocities
    configure_qddot(nlp, as_states: bool, as_controls: bool)
        Configure the generalized accelerations
    configure_qdddot(nlp, as_states: bool, as_controls: bool)
        Configure the generalized jerks
    configure_tau(nlp, as_states: bool, as_controls: bool)
        Configure the generalized forces
    configure_residual_tau(nlp, as_states: bool, as_controls: bool)
        Configure the residual forces
    configure_taudot(nlp, as_states: bool, as_controls: bool)
        Configure the generalized forces derivative
    configure_muscles(nlp, as_states: bool, as_controls: bool)
        Configure the muscles
    """

    @staticmethod
    def _get_kinematics_based_names(nlp, var_type: str) -> list[str]:
        """
        To modify the names of the variables added to the plots if there is quaternions

        Parameters
        ----------
        nlp: NonLinearProgram
            A reference to the phase
        var_type: str
            A string that refers to the decision variable such as (q, qdot, qddot, tau, etc...)

        Returns
        ----------
        new_name: list[str]
            The list of str to display on figures
        """

        idx = nlp.phase_mapping.to_first.map_idx if nlp.phase_mapping else range(nlp.model.nb_q)

        if nlp.model.nb_quaternions == 0:
            new_names = [nlp.model.name_dof[i] for i in idx]
        else:
            new_names = []
            for i in nlp.phase_mapping.to_first.map_idx:
                if nlp.model.name_dof[i][-4:-1] == "Rot" or nlp.model.name_dof[i][-6:-1] == "Trans":
                    new_names += [nlp.model.name_dof[i]]
                else:
                    if nlp.model.name_dof[i][-5:] != "QuatW":
                        if var_type == "qdot":
                            new_names += [nlp.model.name_dof[i][:-5] + "omega" + nlp.model.name_dof[i][-1]]
                        elif var_type == "qddot":
                            new_names += [nlp.model.name_dof[i][:-5] + "omegadot" + nlp.model.name_dof[i][-1]]
                        elif var_type == "qdddot":
                            new_names += [nlp.model.name_dof[i][:-5] + "omegaddot" + nlp.model.name_dof[i][-1]]
                        elif var_type == "tau" or var_type == "taudot":
                            new_names += [nlp.model.name_dof[i]]

        return new_names

    @staticmethod
    def initialize(ocp, nlp):
        """
        Call the dynamics a first time

        Parameters
        ----------
        ocp: OptimalControlProgram
            A reference to the ocp
        nlp: NonLinearProgram
            A reference to the phase
        """

        nlp.dynamics_type.type(ocp, nlp, **nlp.dynamics_type.params)

    @staticmethod
    def custom(ocp, nlp, **extra_params):
        """
        Call the user-defined dynamics configuration function

        Parameters
        ----------
        ocp: OptimalControlProgram
            A reference to the ocp
        nlp: NonLinearProgram
            A reference to the phase
        """

        nlp.dynamics_type.configure(ocp, nlp, **extra_params)

    @staticmethod
    def torque_driven(
        ocp,
        nlp,
        with_contact: bool = False,
        with_passive_torque: bool = False,
        with_ligament: bool = False,
        rigidbody_dynamics: RigidBodyDynamics = RigidBodyDynamics.ODE,
        soft_contacts_dynamics: SoftContactDynamics = SoftContactDynamics.ODE,
        fatigue: FatigueList = None,
    ):
        """
        Configure the dynamics for a torque driven program (states are q and qdot, controls are tau)

        Parameters
        ----------
        ocp: OptimalControlProgram
            A reference to the ocp
        nlp: NonLinearProgram
            A reference to the phase
        with_contact: bool
            If the dynamic with contact should be used
        with_passive_torque: bool
            If the dynamic with passive torque should be used
        with_ligament: bool
            If the dynamic with ligament should be used
        rigidbody_dynamics: RigidBodyDynamics
            which rigidbody dynamics should be used
        soft_contacts_dynamics: SoftContactDynamics
            which soft contact dynamic should be used
        fatigue: FatigueList
            A list of fatigue elements

        """
        if with_contact and nlp.model.nb_contacts == 0:
            raise ValueError("No contact defined in the .bioMod, set with_contact to False")
        if nlp.model.nb_soft_contacts != 0:
            if (
                soft_contacts_dynamics != SoftContactDynamics.CONSTRAINT
                and soft_contacts_dynamics != SoftContactDynamics.ODE
            ):
                raise ValueError(
                    "soft_contacts_dynamics can be used only with SoftContactDynamics.ODE or SoftContactDynamics.CONSTRAINT"
                )

            if rigidbody_dynamics == RigidBodyDynamics.DAE_INVERSE_DYNAMICS:
                if soft_contacts_dynamics == SoftContactDynamics.ODE:
                    raise ValueError(
                        "Soft contacts dynamics should not be used with SoftContactDynamics.ODE "
                        "when rigidbody dynamics is not RigidBodyDynamics.ODE . "
                        "Please set soft_contacts_dynamics=SoftContactDynamics.CONSTRAINT"
                    )

        # Declared rigidbody states and controls
        ConfigureProblem.configure_q(ocp, nlp, as_states=True, as_controls=False)
        ConfigureProblem.configure_qdot(ocp, nlp, as_states=True, as_controls=False, as_states_dot=True)
        ConfigureProblem.configure_tau(ocp, nlp, as_states=False, as_controls=True, fatigue=fatigue)

        if (
            rigidbody_dynamics == RigidBodyDynamics.DAE_FORWARD_DYNAMICS
            or rigidbody_dynamics == RigidBodyDynamics.DAE_INVERSE_DYNAMICS
        ):
            ConfigureProblem.configure_qddot(ocp, nlp, False, True, True)
        elif (
            rigidbody_dynamics == RigidBodyDynamics.DAE_FORWARD_DYNAMICS_JERK
            or rigidbody_dynamics == RigidBodyDynamics.DAE_INVERSE_DYNAMICS_JERK
        ):
            ConfigureProblem.configure_qddot(ocp, nlp, True, False, True)
            ConfigureProblem.configure_qdddot(ocp, nlp, False, True)
        else:
            ConfigureProblem.configure_qddot(ocp, nlp, False, False, True)

        # Algebraic constraints of rigidbody dynamics if needed
        if (
            rigidbody_dynamics == RigidBodyDynamics.DAE_INVERSE_DYNAMICS
            or rigidbody_dynamics == RigidBodyDynamics.DAE_INVERSE_DYNAMICS_JERK
        ):
            ocp.implicit_constraints.add(
                ImplicitConstraintFcn.TAU_EQUALS_INVERSE_DYNAMICS,
                node=Node.ALL_SHOOTING,
                penalty_type=ConstraintType.IMPLICIT,
                phase=nlp.phase_idx,
                with_contact=with_contact,
                with_passive_torque=with_passive_torque,
                with_ligament=with_ligament,
            )
            if with_contact:
                # qddot is continuous with RigidBodyDynamics.DAE_INVERSE_DYNAMICS_JERK
                # so the consistency constraint of the marker acceleration can only be set to zero
                # at the first shooting node
                node = Node.ALL_SHOOTING if rigidbody_dynamics == RigidBodyDynamics.DAE_INVERSE_DYNAMICS else Node.ALL
                ConfigureProblem.configure_contact_forces(ocp, nlp, False, True)
                for ii in range(nlp.model.nb_rigid_contacts):
                    for jj in nlp.model.rigid_contact_index(ii):
                        ocp.implicit_constraints.add(
                            ImplicitConstraintFcn.CONTACT_ACCELERATION_EQUALS_ZERO,
                            with_contact=with_contact,
                            contact_index=ii,
                            contact_axis=jj,
                            node=node,
                            constraint_type=ConstraintType.IMPLICIT,
                            phase=nlp.phase_idx,
                        )
        if (
            rigidbody_dynamics == RigidBodyDynamics.DAE_FORWARD_DYNAMICS
            or rigidbody_dynamics == RigidBodyDynamics.DAE_FORWARD_DYNAMICS_JERK
        ):
            # contacts forces are directly handled with this constraint
            ocp.implicit_constraints.add(
                ImplicitConstraintFcn.QDDOT_EQUALS_FORWARD_DYNAMICS,
                node=Node.ALL_SHOOTING,
                constraint_type=ConstraintType.IMPLICIT,
                with_contact=with_contact,
                phase=nlp.phase_idx,
                with_passive_torque=with_passive_torque,
                with_ligament=with_ligament,
            )

        # Declared soft contacts controls
        if soft_contacts_dynamics == SoftContactDynamics.CONSTRAINT:
            ConfigureProblem.configure_soft_contact_forces(ocp, nlp, False, True)

        # Configure the actual ODE of the dynamics
        if nlp.dynamics_type.dynamic_function:
            ConfigureProblem.configure_dynamics_function(ocp, nlp, DynamicsFunctions.custom)
        else:
            ConfigureProblem.configure_dynamics_function(
                ocp,
                nlp,
                DynamicsFunctions.torque_driven,
                with_contact=with_contact,
                fatigue=fatigue,
                rigidbody_dynamics=rigidbody_dynamics,
                with_passive_torque=with_passive_torque,
                with_ligament=with_ligament,
            )

        # Configure the contact forces
        if with_contact:
            ConfigureProblem.configure_contact_function(ocp, nlp, DynamicsFunctions.forces_from_torque_driven)
        # Configure the soft contact forces
        ConfigureProblem.configure_soft_contact_function(ocp, nlp)
        # Algebraic constraints of soft contact forces if needed
        if soft_contacts_dynamics == SoftContactDynamics.CONSTRAINT:
            ocp.implicit_constraints.add(
                ImplicitConstraintFcn.SOFT_CONTACTS_EQUALS_SOFT_CONTACTS_DYNAMICS,
                node=Node.ALL_SHOOTING,
                penalty_type=ConstraintType.IMPLICIT,
                phase=nlp.phase_idx,
            )

    @staticmethod
    def stochastic_torque_driven(
        ocp,
        nlp,
        problem_type,
        with_contact: bool = False,
        with_passive_torque: bool = False,
        with_ligament: bool = False,
        rigidbody_dynamics: RigidBodyDynamics = RigidBodyDynamics.ODE,
        soft_contacts_dynamics: SoftContactDynamics = SoftContactDynamics.ODE,
        fatigue: FatigueList = None,
        with_cholesky: bool = False,
    ):
        """
        Configure the dynamics for a torque driven program (states are q and qdot, controls are tau)

        Parameters
        ----------
        ocp: OptimalControlProgram
            A reference to the ocp
        nlp: NonLinearProgram
            A reference to the phase
        with_contact: bool
            If the dynamic with contact should be used
        with_passive_torque: bool
            If the dynamic with passive torque should be used
        with_ligament: bool
            If the dynamic with ligament should be used
        rigidbody_dynamics: RigidBodyDynamics
            which rigidbody dynamics should be used
        soft_contacts_dynamics: SoftContactDynamics
            which soft contact dynamic should be used
        fatigue: FatigueList
            A list of fatigue elements

        """

        # Stochastic variables
        ConfigureProblem.configure_stochastic_k(ocp, nlp, n_noised_controls=2, n_feedbacks=4)
        ConfigureProblem.configure_stochastic_ref(ocp, nlp, n_references=4)
        ConfigureProblem.configure_stochastic_m(ocp, nlp, n_noised_states=4)

        if problem_type == SocpType.SOCP_EXPLICIT:
            ConfigureProblem.configure_stochastic_cov_explicit(ocp, nlp, n_noised_states=4)
        else:
            if with_cholesky:
                ConfigureProblem.configure_stochastic_cholesky_cov(ocp, nlp, n_noised_states=4)
            else:
                ConfigureProblem.configure_stochastic_cov_implicit(ocp, nlp, n_noised_states=4)

        if problem_type == SocpType.SOCP_IMPLICIT:
            ConfigureProblem.configure_stochastic_a(ocp, nlp, n_noised_states=4)
            ConfigureProblem.configure_stochastic_c(ocp, nlp, n_feedbacks=4, n_noise=6)

        ConfigureProblem.torque_driven(ocp=ocp,
                           nlp=nlp,
                           with_contact=with_contact,
                           with_passive_torque=with_passive_torque,
                           with_ligament=with_ligament,
                           rigidbody_dynamics=rigidbody_dynamics,
                           soft_contacts_dynamics=soft_contacts_dynamics,
                           fatigue=fatigue)

        # To be continued when collocations is merged

    @staticmethod
    def torque_derivative_driven(
        ocp,
        nlp,
        with_contact=False,
        with_passive_torque: bool = False,
        with_ligament: bool = False,
        rigidbody_dynamics: RigidBodyDynamics = RigidBodyDynamics.ODE,
        soft_contacts_dynamics: SoftContactDynamics = SoftContactDynamics.ODE,
    ):
        """
        Configure the dynamics for a torque driven program (states are q and qdot, controls are tau)

        Parameters
        ----------
        ocp: OptimalControlProgram
            A reference to the ocp
        nlp: NonLinearProgram
            A reference to the phase
        with_contact: bool
            If the dynamic with contact should be used
        with_passive_torque: bool
            If the dynamic with passive torque should be used
        with_ligament: bool
            If the dynamic with ligament should be used
        rigidbody_dynamics: RigidBodyDynamics
            which rigidbody dynamics should be used
        soft_contacts_dynamics: SoftContactDynamics
            which soft contact dynamic should be used

        """
        if with_contact and nlp.model.nb_contacts == 0:
            raise ValueError("No contact defined in the .bioMod, set with_contact to False")

        if rigidbody_dynamics not in (RigidBodyDynamics.DAE_INVERSE_DYNAMICS, RigidBodyDynamics.ODE):
            raise NotImplementedError("TORQUE_DERIVATIVE_DRIVEN cannot be used with this enum RigidBodyDynamics yet")

        if nlp.model.nb_soft_contacts != 0:
            if (
                soft_contacts_dynamics != SoftContactDynamics.CONSTRAINT
                and soft_contacts_dynamics != SoftContactDynamics.ODE
            ):
                raise ValueError(
                    "soft_contacts_dynamics can be used only with RigidBodyDynamics.ODE or SoftContactDynamics.CONSTRAINT"
                )

            if rigidbody_dynamics == RigidBodyDynamics.DAE_INVERSE_DYNAMICS:
                if soft_contacts_dynamics == SoftContactDynamics.ODE:
                    raise ValueError(
                        "Soft contacts dynamics should not be used with RigidBodyDynamics.ODE "
                        "when rigidbody dynamics is not RigidBodyDynamics.ODE . "
                        "Please set soft_contacts_dynamics=SoftContactDynamics.CONSTRAINT"
                    )

        ConfigureProblem.configure_q(ocp, nlp, True, False)
        ConfigureProblem.configure_qdot(ocp, nlp, True, False)
        ConfigureProblem.configure_tau(ocp, nlp, True, False)
        ConfigureProblem.configure_taudot(ocp, nlp, False, True)

        if rigidbody_dynamics == RigidBodyDynamics.DAE_INVERSE_DYNAMICS:
            ConfigureProblem.configure_qddot(ocp, nlp, True, False)
            ConfigureProblem.configure_qdddot(ocp, nlp, False, True)
            ocp.implicit_constraints.add(
                ImplicitConstraintFcn.TAU_EQUALS_INVERSE_DYNAMICS,
                node=Node.ALL_SHOOTING,
                penalty_type=ConstraintType.IMPLICIT,
                phase=nlp.phase_idx,
            )
        if soft_contacts_dynamics == SoftContactDynamics.CONSTRAINT:
            ConfigureProblem.configure_soft_contact_forces(ocp, nlp, False, True)

        if nlp.dynamics_type.dynamic_function:
            ConfigureProblem.configure_dynamics_function(ocp, nlp, DynamicsFunctions.custom)
        else:
            ConfigureProblem.configure_dynamics_function(
                ocp,
                nlp,
                DynamicsFunctions.torque_derivative_driven,
                with_contact=with_contact,
                rigidbody_dynamics=rigidbody_dynamics,
                with_passive_torque=with_passive_torque,
                with_ligament=with_ligament,
            )

        if with_contact:
            ConfigureProblem.configure_contact_function(ocp, nlp, DynamicsFunctions.forces_from_torque_driven)

        ConfigureProblem.configure_soft_contact_function(ocp, nlp)
        if soft_contacts_dynamics == SoftContactDynamics.CONSTRAINT:
            ocp.implicit_constraints.add(
                ImplicitConstraintFcn.SOFT_CONTACTS_EQUALS_SOFT_CONTACTS_DYNAMICS,
                node=Node.ALL_SHOOTING,
                penalty_type=ConstraintType.IMPLICIT,
                phase=nlp.phase_idx,
            )

    @staticmethod
    def torque_activations_driven(
        ocp,
        nlp,
        with_contact: bool = False,
        with_passive_torque: bool = False,
        with_residual_torque: bool = False,
        with_ligament: bool = False,
    ):
        """
        Configure the dynamics for a torque driven program (states are q and qdot, controls are tau activations).
        The tau activations are bounded between -1 and 1 and actual tau is computed from torque-position-velocity
        relationship

        Parameters
        ----------
        ocp: OptimalControlProgram
            A reference to the ocp
        nlp: NonLinearProgram
            A reference to the phase
        with_contact: bool
            If the dynamic with contact should be used
        with_passive_torque: bool
            If the dynamic with passive torque should be used
        with_residual_torque: bool
            If the dynamic with a residual torque should be used
        with_ligament: bool
            If the dynamic with ligament should be used

        """

        if with_contact and nlp.model.nb_contacts == 0:
            raise ValueError("No contact defined in the .bioMod, set with_contact to False")

        ConfigureProblem.configure_q(ocp, nlp, True, False)
        ConfigureProblem.configure_qdot(ocp, nlp, True, False)
        ConfigureProblem.configure_tau(ocp, nlp, False, True)

        if with_residual_torque:
            ConfigureProblem.configure_residual_tau(ocp, nlp, False, True)

        if nlp.dynamics_type.dynamic_function:
            ConfigureProblem.configure_dynamics_function(ocp, nlp, DynamicsFunctions.custom)
        else:
            ConfigureProblem.configure_dynamics_function(
                ocp,
                nlp,
                DynamicsFunctions.torque_activations_driven,
                with_contact=with_contact,
                with_passive_torque=with_passive_torque,
                with_residual_torque=with_residual_torque,
                with_ligament=with_ligament,
            )

        if with_contact:
            ConfigureProblem.configure_contact_function(
                ocp, nlp, DynamicsFunctions.forces_from_torque_activation_driven
            )
        ConfigureProblem.configure_soft_contact_function(ocp, nlp)

    @staticmethod
    def joints_acceleration_driven(ocp, nlp, rigidbody_dynamics: RigidBodyDynamics = RigidBodyDynamics.ODE):
        """
        Configure the dynamics for a joints acceleration driven program
        (states are q and qdot, controls are qddot_joints)

        Parameters
        ----------
        ocp: OptimalControlProgram
            A reference to the ocp
        nlp: NonLinearProgram
            A reference to the phase
        rigidbody_dynamics: RigidBodyDynamics
            which rigidbody dynamics should be used

        """
        if rigidbody_dynamics != RigidBodyDynamics.ODE:
            raise NotImplementedError("Implicit dynamics not implemented yet.")

        ConfigureProblem.configure_q(ocp, nlp, as_states=True, as_controls=False)
        ConfigureProblem.configure_qdot(ocp, nlp, as_states=True, as_controls=False, as_states_dot=True)
        # Configure qddot joints
        nb_root = nlp.model.nb_root
        if not nb_root > 0:
            raise RuntimeError("BioModel must have at least one DoF on root.")

        name_qddot_roots = [str(i) for i in range(nb_root)]
        ConfigureProblem.configure_new_variable(
            "qddot_roots", name_qddot_roots, ocp, nlp, as_states=False, as_controls=False, as_states_dot=True
        )

        name_qddot_joints = [str(i + nb_root) for i in range(nlp.model.nb_qddot - nb_root)]
        ConfigureProblem.configure_new_variable(
            "qddot_joints", name_qddot_joints, ocp, nlp, as_states=False, as_controls=True, as_states_dot=True
        )

        ConfigureProblem.configure_dynamics_function(ocp, nlp, DynamicsFunctions.joints_acceleration_driven)

    @staticmethod
    def muscle_driven(
        ocp,
        nlp,
        with_excitations: bool = False,
        fatigue: FatigueList = None,
        with_residual_torque: bool = False,
        with_contact: bool = False,
        with_passive_torque: bool = False,
        with_ligament: bool = False,
        rigidbody_dynamics: RigidBodyDynamics = RigidBodyDynamics.ODE,
    ):
        """
        Configure the dynamics for a muscle driven program.
        If with_excitations is set to True, then the muscle activations are computed from the muscle dynamics.
        The tau from muscle is computed using the muscle activations.
        If with_residual_torque is set to True, then tau are used as supplementary force in the
        case muscles are too weak.

        Parameters
        ----------
        ocp: OptimalControlProgram
            A reference to the ocp
        nlp: NonLinearProgram
            A reference to the phase
        with_excitations: bool
            If the dynamic should include the muscle dynamics
        fatigue: FatigueList
            The list of fatigue parameters
        with_residual_torque: bool
            If the dynamic should be added with residual torques
        with_contact: bool
            If the dynamic with contact should be used
        with_passive_torque: bool
            If the dynamic with passive torque should be used
        with_ligament: bool
            If the dynamic with ligament should be used
        rigidbody_dynamics: RigidBodyDynamics
            which rigidbody dynamics should be used

        """
        if with_contact and nlp.model.nb_contacts == 0:
            raise ValueError("No contact defined in the .bioMod, set with_contact to False")

        if fatigue is not None and "tau" in fatigue and not with_residual_torque:
            raise RuntimeError("Residual torques need to be used to apply fatigue on torques")

        if rigidbody_dynamics not in (RigidBodyDynamics.DAE_INVERSE_DYNAMICS, RigidBodyDynamics.ODE):
            raise NotImplementedError("MUSCLE_DRIVEN cannot be used with this enum RigidBodyDynamics yet")

        ConfigureProblem.configure_q(ocp, nlp, True, False)
        ConfigureProblem.configure_qdot(ocp, nlp, True, False, True)
        ConfigureProblem.configure_qddot(ocp, nlp, False, False, True)

        if with_residual_torque:
            ConfigureProblem.configure_tau(ocp, nlp, False, True, fatigue=fatigue)
        ConfigureProblem.configure_muscles(ocp, nlp, with_excitations, True, fatigue=fatigue)

        if rigidbody_dynamics == RigidBodyDynamics.DAE_INVERSE_DYNAMICS:
            ConfigureProblem.configure_qddot(ocp, nlp, False, True)
            ocp.implicit_constraints.add(
                ImplicitConstraintFcn.TAU_FROM_MUSCLE_EQUAL_INVERSE_DYNAMICS,
                node=Node.ALL_SHOOTING,
                penalty_type=ConstraintType.IMPLICIT,
                phase=nlp.phase_idx,
                with_passive_torque=with_passive_torque,
                with_ligament=with_ligament,
            )

        if nlp.dynamics_type.dynamic_function:
            ConfigureProblem.configure_dynamics_function(ocp, nlp, DynamicsFunctions.custom)
        else:
            ConfigureProblem.configure_dynamics_function(
                ocp,
                nlp,
                DynamicsFunctions.muscles_driven,
                with_contact=with_contact,
                fatigue=fatigue,
                with_residual_torque=with_residual_torque,
                with_passive_torque=with_passive_torque,
                with_ligament=with_ligament,
                rigidbody_dynamics=rigidbody_dynamics,
            )

        if with_contact:
            ConfigureProblem.configure_contact_function(ocp, nlp, DynamicsFunctions.forces_from_muscle_driven)
        ConfigureProblem.configure_soft_contact_function(ocp, nlp)

    @staticmethod
    def holonomic_torque_driven(ocp, nlp):
        """
        Tell the program which variables are states and controls.

        Parameters
        ----------
        ocp: OptimalControlProgram
            A reference to the ocp
        nlp: NonLinearProgram
            A reference to the phase
        """

        name = "q_u"
        names_u = [nlp.model.name_dof[i] for i in nlp.variable_mappings["q"].to_first.map_idx]
        axes_idx = ConfigureProblem._apply_phase_mapping(ocp, nlp, name)
        ConfigureProblem.configure_new_variable(name, names_u, ocp, nlp, True, False, False, axes_idx=axes_idx)

        name = "qdot_u"
        names_qdot = ConfigureProblem._get_kinematics_based_names(nlp, "qdot")
        names_udot = [names_qdot[i] for i in nlp.variable_mappings["qdot"].to_first.map_idx]
        axes_idx = ConfigureProblem._apply_phase_mapping(ocp, nlp, name)
        ConfigureProblem.configure_new_variable(name, names_udot, ocp, nlp, True, False, False, axes_idx=axes_idx)

        ConfigureProblem.configure_tau(ocp, nlp, as_states=False, as_controls=True)
        ConfigureProblem.configure_dynamics_function(ocp, nlp, DynamicsFunctions.holonomic_torque_driven)

    @staticmethod
    def configure_dynamics_function(ocp, nlp, dyn_func, **extra_params):
        """
        Configure the dynamics of the system

        Parameters
        ----------
        ocp: OptimalControlProgram
            A reference to the ocp
        nlp: NonLinearProgram
            A reference to the phase
        dyn_func: Callable[states, controls, param]
            The function to get the derivative of the states
        """

        nlp.parameters = ocp.parameters
        DynamicsFunctions.apply_parameters(nlp.parameters.mx, nlp)

        dynamics_eval = dyn_func(
            nlp.states.scaled.mx_reduced,
            nlp.controls.scaled.mx_reduced,
            nlp.parameters.mx,
            nlp.stochastic_variables.scaled.mx,
            nlp,
            **extra_params,
        )
        dynamics_dxdt = dynamics_eval.dxdt
        if isinstance(dynamics_dxdt, (list, tuple)):
            dynamics_dxdt = vertcat(*dynamics_dxdt)

        nlp.dynamics_func = Function(
            "ForwardDyn",
            [
                nlp.states.scaled.mx_reduced,
                nlp.controls.scaled.mx_reduced,
                nlp.parameters.mx,
                nlp.stochastic_variables.scaled.mx,
                MX(),
                MX(),
            ],
            [dynamics_dxdt],
            ["x", "u", "p", "s", "motor_noise", "sensory_noise"],
            ["xdot"],
        )
        if nlp.dynamics_type.expand:
            try:
                nlp.dynamics_func = nlp.dynamics_func.expand()
            except Exception as me:
                RuntimeError(
                    f"An error occurred while executing the 'expand()' function for the dynamic function. "
                    f"Please review the following casadi error message for more details.\n"
                    "Several factors could be causing this issue. One of the most likely is the inability to "
                    "use expand=True at all. In that case, try adding expand=False to the dynamics.\n"
                    "Original casadi error message:\n"
                    f"{me}"
                )

        if dynamics_eval.defects is not None:
            nlp.implicit_dynamics_func = Function(
                "DynamicsDefects",
                [
                    nlp.states.scaled.mx_reduced,
                    nlp.controls.scaled.mx_reduced,
                    nlp.parameters.mx,
                    nlp.stochastic_variables.scaled.mx,
                    nlp.states_dot.scaled.mx_reduced,
                    MX(),
                    MX(),
                ],
                [dynamics_eval.defects],
                ["x", "u", "p", "s", "xdot", "motor_noise", "sensory_noise"],
                ["defects"],
            )
            if nlp.dynamics_type.expand:
                try:
                    nlp.implicit_dynamics_func = nlp.implicit_dynamics_func.expand()
                except Exception as me:
                    RuntimeError(
                        f"An error occurred while executing the 'expand()' function for the dynamic function. "
                        f"Please review the following casadi error message for more details.\n"
                        "Several factors could be causing this issue. One of the most likely is the inability to "
                        "use expand=True at all. In that case, try adding expand=False to the dynamics.\n"
                        "Original casadi error message:\n"
                        f"{me}"
                    )

    @staticmethod
    def configure_stochastic_dynamics_function(ocp, nlp, noised_dyn_func, **extra_params):
        """
        Configure the dynamics of the stochastic system that is impacted by motor and sensory noise

        Parameters
        ----------
        ocp: OptimalControlProgram
            A reference to the ocp
        nlp: NonLinearProgram
            A reference to the phase
        noised_dyn_func: Callable[states, controls, param]
            The function to get the derivative of the states
        """
        nlp.parameters = ocp.parameters
        DynamicsFunctions.apply_parameters(nlp.parameters.mx, nlp)

        dynamics_eval = noised_dyn_func(
            nlp.states.scaled.mx_reduced,
            nlp.controls.scaled.mx_reduced,
            nlp.parameters.mx,
            nlp.stochastic_variables.mx,
            nlp,
            nlp.motor_noise,
            nlp.sensory_noise,
            **extra_params,
        )
        dynamics_dxdt = dynamics_eval.dxdt
        if isinstance(dynamics_dxdt, (list, tuple)):
            dynamics_dxdt = vertcat(*dynamics_dxdt)

        nlp.noised_dynamics_func = Function(
            "NoisedForwardDyn",
            [
                nlp.states.scaled.mx_reduced,
                nlp.controls.scaled.mx_reduced,
                nlp.parameters.mx,
                nlp.stochastic_variables.mx,
                nlp.motor_noise,
                nlp.sensory_noise,
            ],
            [dynamics_dxdt],
            ["x", "u", "p", "s", "motor_noise", "sensory_noise"],
            ["xdot"],
        )
        if nlp.dynamics_type.expand:
            try:
                nlp.noised_dynamics_func = nlp.noised_dynamics_func.expand()
            except Exception as me:
                RuntimeError(
                    f"An error occurred while executing the 'expand()' function for the dynamic function. "
                    f"Please review the following casadi error message for more details.\n"
                    "Several factors could be causing this issue. One of the most likely is the inability to "
                    "use expand=True at all. In that case, try adding expand=False to the dynamics.\n"
                    "Original casadi error message:\n"
                    f"{me}"
                )

        if dynamics_eval.defects is not None:
            nlp.noised_implicit_dynamics_func = Function(
                "NoisedDynamicsDefects",
                [
                    nlp.states.scaled.mx_reduced,
                    nlp.controls.scaled.mx_reduced,
                    nlp.parameters.mx,
                    nlp.stochastic_variables.mx,
                    nlp.states_dot.scaled.mx_reduced,
                    nlp.motor_noise,
                    nlp.sensory_noise,
                ],
                [dynamics_eval.defects],
                ["x", "u", "p", "s", "xdot", "motor_noise", "sensory_noise"],
                ["defects"],
            )
            if nlp.dynamics_type.expand:
                try:
                    nlp.noised_implicit_dynamics_func = nlp.noised_implicit_dynamics_func.expand()
                except Exception as me:
                    RuntimeError(
                        f"An error occurred while executing the 'expand()' function for the dynamic function. "
                        f"Please review the following casadi error message for more details.\n"
                        "Several factors could be causing this issue. One of the most likely is the inability to "
                        "use expand=True at all. In that case, try adding expand=False to the dynamics.\n"
                        "Original casadi error message:\n"
                        f"{me}"
                    )

    @staticmethod
    def configure_contact_function(ocp, nlp, dyn_func: Callable, **extra_params):
        """
        Configure the contact points

        Parameters
        ----------
        ocp: OptimalControlProgram
            A reference to the ocp
        nlp: NonLinearProgram
            A reference to the phase
        dyn_func: Callable[states, controls, param]
            The function to get the values of contact forces from the dynamics
        """

        nlp.contact_forces_func = Function(
            "contact_forces_func",
            [
                nlp.states.scaled.mx_reduced,
                nlp.controls.scaled.mx_reduced,
                nlp.parameters.mx,
                nlp.stochastic_variables.scaled.mx,
            ],
            [
                dyn_func(
                    nlp.states.scaled.mx_reduced,
                    nlp.controls.scaled.mx_reduced,
                    nlp.parameters.mx,
                    nlp.stochastic_variables.scaled.mx,
                    nlp,
                    **extra_params,
                )
            ],
            ["x", "u", "p", "s"],
            ["contact_forces"],
        ).expand()

        all_contact_names = []
        for elt in ocp.nlp:
            all_contact_names.extend([name for name in elt.model.contact_names if name not in all_contact_names])

        if "contact_forces" in nlp.plot_mapping:
            contact_names_in_phase = [name for name in nlp.model.contact_names]
            axes_idx = BiMapping(
                to_first=nlp.plot_mapping["contact_forces"].map_idx,
                to_second=[i for i, c in enumerate(all_contact_names) if c in contact_names_in_phase],
            )
        else:
            contact_names_in_phase = [name for name in nlp.model.contact_names]
            axes_idx = BiMapping(
                to_first=[i for i, c in enumerate(all_contact_names) if c in contact_names_in_phase],
                to_second=[i for i, c in enumerate(all_contact_names) if c in contact_names_in_phase],
            )

        nlp.plot["contact_forces"] = CustomPlot(
            lambda t, x, u, p, s: nlp.contact_forces_func(x, u, p, s),
            plot_type=PlotType.INTEGRATED,
            axes_idx=axes_idx,
            legend=all_contact_names,
        )

    @staticmethod
    def configure_soft_contact_function(ocp, nlp):
        """
        Configure the soft contact sphere

        Parameters
        ----------
        ocp: OptimalControlProgram
            A reference to the ocp
        nlp: NonLinearProgram
            A reference to the phase
        """
        component_list = ["Mx", "My", "Mz", "Fx", "Fy", "Fz"]

        global_soft_contact_force_func = nlp.model.soft_contact_forces(
            nlp.states.mx_reduced[nlp.states["q"].index],
            nlp.states.mx_reduced[nlp.states["qdot"].index],
        )
        nlp.soft_contact_forces_func = Function(
            "soft_contact_forces_func",
            [nlp.states.mx_reduced, nlp.controls.mx_reduced, nlp.parameters.mx],
            [global_soft_contact_force_func],
            ["x", "u", "p"],
            ["soft_contact_forces"],
        ).expand()

        for i_sc in range(nlp.model.nb_soft_contacts):
            all_soft_contact_names = []
            all_soft_contact_names.extend(
                [
                    f"{nlp.model.soft_contact_names[i_sc]}_{name}"
                    for name in component_list
                    if nlp.model.soft_contact_names[i_sc] not in all_soft_contact_names
                ]
            )

            if "soft_contact_forces" in nlp.plot_mapping:
                soft_contact_names_in_phase = [
                    f"{nlp.model.soft_contact_names[i_sc]}_{name}"
                    for name in component_list
                    if nlp.model.soft_contact_names[i_sc] not in all_soft_contact_names
                ]
                phase_mappings = BiMapping(
                    to_first=nlp.plot_mapping["soft_contact_forces"].map_idx,
                    to_second=[i for i, c in enumerate(all_soft_contact_names) if c in soft_contact_names_in_phase],
                )
            else:
                soft_contact_names_in_phase = [
                    f"{nlp.model.soft_contact_names[i_sc]}_{name}"
                    for name in component_list
                    if nlp.model.soft_contact_names[i_sc] not in all_soft_contact_names
                ]
                phase_mappings = BiMapping(
                    to_first=[i for i, c in enumerate(all_soft_contact_names) if c in soft_contact_names_in_phase],
                    to_second=[i for i, c in enumerate(all_soft_contact_names) if c in soft_contact_names_in_phase],
                )
            nlp.plot[f"soft_contact_forces_{nlp.model.soft_contact_names[i_sc]}"] = CustomPlot(
                lambda t, x, u, p, s: nlp.soft_contact_forces_func(x, u, p, s)[(i_sc * 6) : ((i_sc + 1) * 6), :],
                plot_type=PlotType.INTEGRATED,
                axes_idx=phase_mappings,
                legend=all_soft_contact_names,
            )

    @staticmethod
    def configure_new_variable(
        name: str,
        name_elements: list,
        matrix_shape: tuple,
        ocp,
        nlp,
        as_states: bool,
        as_controls: bool,
        as_states_dot: bool = False,
        as_stochastic: bool = False,
        fatigue: FatigueList = None,
        combine_name: str = None,
        combine_state_control_plot: bool = False,
        skip_plot: bool = False,
        axes_idx: BiMapping = None,
    ):
        """
        Add a new variable to the states/controls pool

        Parameters
        ----------
        name: str
            The name of the new variable to add
        name_elements: list[str]
            The name of each element of the vector
        ocp: OptimalControlProgram
            A reference to the ocp
        nlp: NonLinearProgram
            A reference to the phase
        as_states: bool
            If the new variable should be added to the state variable set
        as_states_dot: bool
            If the new variable should be added to the state_dot variable set
        as_controls: bool
            If the new variable should be added to the control variable set
        as_stochastic: bool
            If the new variable should be added to the stochastic variable set
        fatigue: FatigueList
            The list of fatigable item
        combine_name: str
            The name of a previously added plot to combine to
        combine_state_control_plot: bool
            If states and controls plot should be combined. Only effective if as_states and as_controls are both True
        skip_plot: bool
            If no plot should be automatically added
        axes_idx: BiMapping
            The axes index to use for the plot
        """
        new_variable_config = NewVariableConfiguration(
            name,
            name_elements,
            ocp,
            nlp,
            as_states,
            as_controls,
            as_states_dot,
            as_stochastic,
            fatigue,
            combine_name,
            combine_state_control_plot,
            skip_plot,
            axes_idx,
        )
<<<<<<< HEAD
        mx_controls = [] if not copy_controls else [ocp.nlp[nlp.use_controls_from_phase_idx].controls[0][name].mx]
        mx_stochastic = []

        # todo: if mapping on variables, what do we do with mapping on the nodes
        for i in nlp.variable_mappings[name].to_second.map_idx:
            var_name = f"{'-' if np.sign(i) < 0 else ''}{name}_{name_elements[abs(i)]}_MX" if i is not None else "zero"

            if not copy_states:
                mx_states.append(MX.sym(var_name, 1, 1))

            if not copy_states_dot:
                mx_states_dot.append(MX.sym(var_name, 1, 1))

            if not copy_controls:
                mx_controls.append(MX.sym(var_name, 1, 1))

            mx_stochastic.append(MX.sym(var_name, 1, 1))

        mx_states = vertcat(*mx_states)
        mx_states_dot = vertcat(*mx_states_dot)
        mx_controls = vertcat(*mx_controls)
        mx_stochastic = vertcat(*mx_stochastic)

        if not axes_idx:
            axes_idx = BiMapping(to_first=range(len(name_elements)), to_second=range(len(name_elements)))

        if not skip_plot:
            legend = []
            for idx, name_el in enumerate(name_elements):
                if idx is not None and idx in axes_idx.to_first.map_idx:
                    current_legend = f"{name}_{name_el}"
                    for i in range(ocp.n_phases):
                        if as_states:
                            current_legend += f"-{ocp.nlp[i].use_states_from_phase_idx}"
                        if as_controls:
                            current_legend += f"-{ocp.nlp[i].use_controls_from_phase_idx}"
                    legend += [current_legend]

        if as_states:
            for node_index in range((0 if ocp.assume_phase_dynamics else nlp.ns) + 1):
                n_cx = nlp.ode_solver.polynomial_degree + 2 if isinstance(nlp.ode_solver, OdeSolver.COLLOCATION) else 3
                cx_scaled = (
                    ocp.nlp[nlp.use_states_from_phase_idx].states[node_index][name].original_cx
                    if copy_states
                    else define_cx_scaled(n_col=n_cx, n_shooting=0, initial_node=node_index)
                )
                cx = (
                    ocp.nlp[nlp.use_states_from_phase_idx].states[node_index][name].original_cx
                    if copy_states
                    else define_cx_unscaled(cx_scaled, nlp.x_scaling[name].scaling)
                )
                nlp.states.append(name, cx[0], cx_scaled[0],
                                  mx_states, nlp.variable_mappings[name],
                                  matrix_shape,
                                  node_index)
                if not skip_plot:
                    nlp.plot[f"{name}_states"] = CustomPlot(
                        lambda t, x, u, p, s: x[nlp.states[name].index, :],
                        plot_type=PlotType.INTEGRATED,
                        axes_idx=axes_idx,
                        legend=legend,
                        combine_to=combine_name,
                    )

        if as_controls:
            for node_index in range(
                (
                    1
                    if ocp.assume_phase_dynamics
                    else (
                        nlp.ns
                        + (
                            1
                            if nlp.control_type in (ControlType.LINEAR_CONTINUOUS, ControlType.CONSTANT_WITH_LAST_NODE)
                            else 0
                        )
                    )
                )
            ):
                cx_scaled = (
                    ocp.nlp[nlp.use_controls_from_phase_idx].controls[node_index][name].original_cx
                    if copy_controls
                    else define_cx_scaled(n_col=3, n_shooting=0, initial_node=node_index)
                )
                cx = (
                    ocp.nlp[nlp.use_controls_from_phase_idx].controls[node_index][name].original_cx
                    if copy_controls
                    else define_cx_unscaled(cx_scaled, nlp.u_scaling[name].scaling)
                )
                nlp.controls.append(name, cx[0], cx_scaled[0], mx_controls,
                                    nlp.variable_mappings[name],
                                    matrix_shape,
                                    node_index)

                plot_type = PlotType.PLOT if nlp.control_type == ControlType.LINEAR_CONTINUOUS else PlotType.STEP
                if not skip_plot:
                    nlp.plot[f"{name}_controls"] = CustomPlot(
                        lambda t, x, u, p, s: u[nlp.controls[name].index, :],
                        plot_type=plot_type,
                        axes_idx=axes_idx,
                        legend=legend,
                        combine_to=f"{name}_states" if as_states and combine_state_control_plot else combine_name,
                    )

        if as_states_dot:
            for node_index in range((0 if ocp.assume_phase_dynamics else nlp.ns) + 1):
                n_cx = nlp.ode_solver.polynomial_degree + 1 if isinstance(nlp.ode_solver, OdeSolver.COLLOCATION) else 3
                if n_cx < 3:
                    n_cx = 3
                cx_scaled = (
                    ocp.nlp[nlp.use_states_dot_from_phase_idx].states_dot[node_index][name].original_cx
                    if copy_states_dot
                    else define_cx_scaled(n_col=n_cx, n_shooting=1, initial_node=node_index)
                )
                cx = (
                    ocp.nlp[nlp.use_states_dot_from_phase_idx].states_dot[node_index][name].original_cx
                    if copy_states_dot
                    else define_cx_unscaled(cx_scaled, nlp.xdot_scaling[name].scaling)
                )
                nlp.states_dot.append(name, cx[0], cx_scaled[0], mx_states_dot,
                                      nlp.variable_mappings[name],
                                      matrix_shape,
                                      node_index)

        if as_stochastic:
            for node_index in range((0 if ocp.assume_phase_dynamics else nlp.ns) + 1):
                n_cx = nlp.ode_solver.polynomial_degree + 1 if isinstance(nlp.ode_solver, OdeSolver.COLLOCATION) else 3
                if n_cx < 3:
                    n_cx = 3
                cx_scaled = define_cx_scaled(n_col=n_cx, n_shooting=1, initial_node=node_index)
                nlp.stochastic_variables.append(
                    name, cx_scaled[0], cx_scaled[0], mx_stochastic,
                    nlp.variable_mappings[name],
                    matrix_shape,
                    node_index
                )
=======
>>>>>>> 03f265f8

    @staticmethod
    def configure_integrated_value(
        name: str,
        name_elements: list,
        matrix_shape: tuple,
        ocp,
        nlp,
        initial_matrix: DM,
    ):
        """
        Add a new integrated value. This creates an MX (not an optimization variable) that is integrated using the
        integrated_value_functions function provided. This integrated_value can be used in the constraints and objectives
        without having to recompute them over and over again.
        Parameters
        ----------
        name: str
            The name of the new variable to add
        name_elements: list[str]
            The name of each element of the vector
        ocp: OptimalControlProgram
            A reference to the ocp
        nlp: NonLinearProgram
            A reference to the phase
        initial_matrix: DM
            The initial value of the integrated value
        """

        # TODO: compute values at collocation points
        # but for now only cx_start can be used
        n_cx = nlp.ode_solver.polynomial_degree + 1 if isinstance(nlp.ode_solver, OdeSolver.COLLOCATION) else 3
        if n_cx < 3:
            n_cx = 3

        dummy_mapping = Mapping(list(range(len(name_elements))))
        initial_vector = nlp.integrated_values.reshape_to_vector(initial_matrix)
        cx_scaled_next_formatted = [initial_vector for _ in range(n_cx)]
        nlp.integrated_values.append(
            name, cx_scaled_next_formatted, cx_scaled_next_formatted, initial_matrix,
            dummy_mapping,
            matrix_shape,
            0
        )
        for node_index in range(1, nlp.ns + 1):  # cannot use assume_phase_dynamics = True
            cx_scaled_next = nlp.integrated_value_functions[name](nlp, node_index)
            cx_scaled_next_formatted = [cx_scaled_next for _ in range(n_cx)]
            nlp.integrated_values.append(
                name, cx_scaled_next_formatted, cx_scaled_next_formatted, cx_scaled_next,
                dummy_mapping,
                matrix_shape,
                node_index
            )

    @staticmethod
    def configure_q(ocp, nlp, as_states: bool, as_controls: bool, as_states_dot: bool = False):
        """
        Configure the generalized coordinates

        Parameters
        ----------
        nlp: NonLinearProgram
            A reference to the phase
        as_states: bool
            If the generalized coordinates should be a state
        as_controls: bool
            If the generalized coordinates should be a control
        as_states_dot: bool
            If the generalized velocities should be a state_dot
        """
        name = "q"
        name_q = nlp.model.name_dof
        matrix_shape = (len(nlp.model.name_dof), 1)
        axes_idx = ConfigureProblem._apply_phase_mapping(ocp, nlp, name)
        ConfigureProblem.configure_new_variable(
            name, name_q,
            matrix_shape,
            ocp, nlp, as_states, as_controls, as_states_dot, axes_idx=axes_idx
        )

    @staticmethod
    def configure_qdot(ocp, nlp, as_states: bool, as_controls: bool, as_states_dot: bool = False):
        """
        Configure the generalized velocities

        Parameters
        ----------
        nlp: NonLinearProgram
            A reference to the phase
        as_states: bool
            If the generalized velocities should be a state
        as_controls: bool
            If the generalized velocities should be a control
        as_states_dot: bool
            If the generalized velocities should be a state_dot
        """

        name = "qdot"
        name_qdot = ConfigureProblem._get_kinematics_based_names(nlp, name)
        matrix_shape = (len(name_qdot), 1)
        axes_idx = ConfigureProblem._apply_phase_mapping(ocp, nlp, name)
        ConfigureProblem.configure_new_variable(
            name, name_qdot,
            matrix_shape,
            ocp, nlp, as_states, as_controls, as_states_dot, axes_idx=axes_idx
        )

    @staticmethod
    def configure_qddot(ocp, nlp, as_states: bool, as_controls: bool, as_states_dot: bool = False):
        """
        Configure the generalized accelerations

        Parameters
        ----------
        nlp: NonLinearProgram
            A reference to the phase
        as_states: bool
            If the generalized velocities should be a state
        as_controls: bool
            If the generalized velocities should be a control
        as_states_dot: bool
            If the generalized accelerations should be a state_dot
        """

        name = "qddot"
        name_qddot = ConfigureProblem._get_kinematics_based_names(nlp, name)
        matrix_shape = (len(name_qddot), 1)
        axes_idx = ConfigureProblem._apply_phase_mapping(ocp, nlp, name)
        ConfigureProblem.configure_new_variable(
            name, name_qddot,
            matrix_shape,
            ocp, nlp, as_states, as_controls, as_states_dot, axes_idx=axes_idx
        )

    @staticmethod
    def configure_qdddot(ocp, nlp, as_states: bool, as_controls: bool):
        """
        Configure the generalized accelerations

        Parameters
        ----------
        nlp: NonLinearProgram
            A reference to the phase
        as_states: bool
            If the generalized velocities should be a state
        as_controls: bool
            If the generalized velocities should be a control
        """

        name = "qdddot"
        name_qdddot = ConfigureProblem._get_kinematics_based_names(nlp, name)
        axes_idx = ConfigureProblem._apply_phase_mapping(ocp, nlp, name)
        ConfigureProblem.configure_new_variable(name, name_qdddot, ocp, nlp, as_states, as_controls, axes_idx=axes_idx)

    @staticmethod
    def configure_stochastic_k(ocp, nlp, n_noised_controls: int, n_feedbacks: int):
        """
        Configure the optimal feedback gain matrix K.
        Parameters
        ----------
        nlp: NonLinearProgram
            A reference to the phase
        """
        name = "k"

        if name in nlp.variable_mappings:
            raise NotImplementedError(f"Stochastic variables and mapping cannot be use together for now.")

        name_k = []
        control_names = [f"control_{i}" for i in range(n_noised_controls)]
        feedback_names = [f"feedback_{i}" for i in range(n_feedbacks)]
        matrix_shape = (n_noised_controls, n_feedbacks)
        for name_1 in control_names:
            for name_2 in feedback_names:
                name_k += [name_1 + "_&_" + name_2]
        nlp.variable_mappings[name] = BiMapping(
            list(range(len(control_names) * len(feedback_names))), list(range(len(control_names) * len(feedback_names)))
        )
        ConfigureProblem.configure_new_variable(
            name,
            name_k,
            matrix_shape,
            ocp,
            nlp,
            as_states=False,
            as_controls=False,
            as_states_dot=False,
            as_stochastic=True,
            skip_plot=True,
        )

    @staticmethod
    def configure_stochastic_c(ocp, nlp, n_feedbacks: int, n_noise: int):
        """
        Configure the stochastic variable matrix C representing the injection of motor noise (df/dw).
        Parameters
        ----------
        nlp: NonLinearProgram
            A reference to the phase
        """
        name = "c"

        if name in nlp.variable_mappings:
            raise NotImplementedError(f"Stochastic variables and mapping cannot be use together for now.")

        matrix_shape = (n_feedbacks, n_noise)

        name_c = []
        for name_1 in [f"X_{i}" for i in range(n_feedbacks)]:
            for name_2 in [f"X_{i}" for i in range(n_noise)]:
                name_c += [name_1 + "_&_" + name_2]
        nlp.variable_mappings[name] = BiMapping(list(range(n_feedbacks * n_noise)), list(range(n_feedbacks * n_noise)))

        ConfigureProblem.configure_new_variable(
            name,
            name_c,
            matrix_shape,
            ocp,
            nlp,
            as_states=False,
            as_controls=False,
            as_states_dot=False,
            as_stochastic=True,
            skip_plot=True,
        )

    @staticmethod
    def configure_stochastic_a(ocp, nlp, n_noised_states: int):
        """
        Configure the stochastic variable matrix A representing the propagation of motor noise (df/dx).
        Parameters
        ----------
        nlp: NonLinearProgram
            A reference to the phase
        """
        name = "a"

        if name in nlp.variable_mappings:
            raise NotImplementedError(f"Stochastic variables and mapping cannot be use together for now.")

        matrix_shape = (n_noised_states, n_noised_states)

        name_a = []
        for name_1 in [f"X_{i}" for i in range(n_noised_states)]:
            for name_2 in [f"X_{i}" for i in range(n_noised_states)]:
                name_a += [name_1 + "_&_" + name_2]
        nlp.variable_mappings[name] = BiMapping(list(range(n_noised_states**2)), list(range(n_noised_states**2)))

        ConfigureProblem.configure_new_variable(
            name,
            name_a,
            matrix_shape,
            ocp,
            nlp,
            as_states=False,
            as_controls=False,
            as_states_dot=False,
            as_stochastic=True,
            skip_plot=True,
        )

    @staticmethod
    def configure_stochastic_cov_explicit(ocp, nlp, n_noised_states: int, initial_matrix: DM):
        """
        Configure the covariance matrix P representing the motor noise.
        Parameters
        ----------
        nlp: NonLinearProgram
            A reference to the phase
        """
        name = "cov"

        if name in nlp.variable_mappings:
            raise NotImplementedError(f"Stochastic variables and mapping cannot be use together for now.")

        matrix_shape = (n_noised_states, n_noised_states)

        name_cov = []
        for name_1 in [f"X_{i}" for i in range(n_noised_states)]:
            for name_2 in [f"X_{i}" for i in range(n_noised_states)]:
                name_cov += [name_1 + "_&_" + name_2]
        nlp.variable_mappings[name] = BiMapping(list(range(n_noised_states**2)), list(range(n_noised_states**2)))
        ConfigureProblem.configure_integrated_value(
            name,
            name_cov,
            matrix_shape,
            ocp,
            nlp,
            initial_matrix=initial_matrix,
        )

    @staticmethod
    def configure_stochastic_cov_implicit(ocp, nlp, n_noised_states: int):
        """
        Configure the covariance matrix P representing the motor noise.
        Parameters
        ----------
        nlp: NonLinearProgram
            A reference to the phase
        """
        name = "cov"

        if name in nlp.variable_mappings:
            raise NotImplementedError(f"Stochastic variables and mapping cannot be use together for now.")

        matrix_shape = (n_noised_states, n_noised_states)

        name_cov = []
        for name_1 in [f"X_{i}" for i in range(n_noised_states)]:
            for name_2 in [f"X_{i}" for i in range(n_noised_states)]:
                name_cov += [name_1 + "_&_" + name_2]
        nlp.variable_mappings[name] = BiMapping(list(range(n_noised_states**2)), list(range(n_noised_states**2)))
        ConfigureProblem.configure_new_variable(
            name,
            name_cov,
            matrix_shape,
            ocp,
            nlp,
            as_states=False,
            as_controls=False,
            as_states_dot=False,
            as_stochastic=True,
            skip_plot=True,
        )

    @staticmethod
    def configure_stochastic_cholesky_cov(ocp, nlp, n_noised_states: int):
        """
        Configure the diagonal matrix needed to reconstruct the covariance matrix using L @ L.T.
        This formulation allows insuring that the covariance matrix is always positive semi-definite.
        Parameters
        ----------
        nlp: NonLinearProgram
            A reference to the phase
        """
        name = "cholesky_cov"

        if name in nlp.variable_mappings:
            raise NotImplementedError(f"Stochastic variables and mapping cannot be use together for now.")

        matrix_shape = (n_noised_states, n_noised_states)

        name_cov = []
        for nb_1, name_1 in enumerate([f"X_{i}" for i in range(n_noised_states)]):
            for name_2 in [f"X_{i}" for i in range(nb_1 + 1)]:
                name_cov += [name_1 + "_&_" + name_2]
        nlp.variable_mappings[name] = BiMapping(list(range(len(name_cov))), list(range(len(name_cov))))
        ConfigureProblem.configure_new_variable(
            name,
            name_cov,
            matrix_shape,
            ocp,
            nlp,
            as_states=False,
            as_controls=False,
            as_states_dot=False,
            as_stochastic=True,
            skip_plot=True,
        )

    @staticmethod
    def configure_stochastic_ref(ocp, nlp, n_references: int):
        """
        Configure the reference kinematics.

        Parameters
        ----------
        nlp: NonLinearProgram
            A reference to the phase
        """
        name = "ref"

        if name in nlp.variable_mappings:
            raise NotImplementedError(f"Stochastic variables and mapping cannot be use together for now.")

        matrix_shape = (n_references, 1)
        name_ref = [f"reference_{i}" for i in range(n_references)]
        nlp.variable_mappings[name] = BiMapping(list(range(n_references)), list(range(n_references)))
        ConfigureProblem.configure_new_variable(
            name,
            name_ref,
            matrix_shape,
            ocp,
            nlp,
            as_states=False,
            as_controls=False,
            as_states_dot=False,
            as_stochastic=True,
            skip_plot=True,
        )

    @staticmethod
    def configure_stochastic_m(ocp, nlp, n_noised_states: int, n_collocation_points: int = 1):
        """
        Configure the helper matrix M (from Gillis 2013 : https://doi.org/10.1109/CDC.2013.6761121).

        Parameters
        ----------
        nlp: NonLinearProgram
            A reference to the phase
        """
        name = "m"

        if name in nlp.variable_mappings:
            raise NotImplementedError(f"Stochastic variables and mapping cannot be use together for now.")

        matrix_shape = (n_noised_states, n_noised_states)

        name_m = []
        for name_1 in [f"X_{i}" for i in range(n_noised_states)]:
            for name_2 in [f"X_{i}" for i in range(n_noised_states * n_collocation_points)]:
                name_m += [name_1 + "_&_" + name_2]
        nlp.variable_mappings[name] = BiMapping(
            list(range(n_noised_states * n_noised_states * n_collocation_points)),
            list(range(n_noised_states * n_noised_states * n_collocation_points)),
        )
        ConfigureProblem.configure_new_variable(
            name,
            name_m,
            matrix_shape,
            ocp,
            nlp,
            as_states=False,
            as_controls=False,
            as_states_dot=False,
            as_stochastic=True,
            skip_plot=True,
        )

    @staticmethod
    def configure_tau(ocp, nlp, as_states: bool, as_controls: bool, fatigue: FatigueList = None):
        """
        Configure the generalized forces

        Parameters
        ----------
        nlp: NonLinearProgram
            A reference to the phase
        as_states: bool
            If the generalized forces should be a state
        as_controls: bool
            If the generalized forces should be a control
        fatigue: FatigueList
            If the dynamics with fatigue should be declared
        """

        name = "tau"
        name_tau = ConfigureProblem._get_kinematics_based_names(nlp, name)
        matrix_shape = (len(name_tau), 1)
        axes_idx = ConfigureProblem._apply_phase_mapping(ocp, nlp, name)
        ConfigureProblem.configure_new_variable(
            name,
            name_tau,
            matrix_shape,
            ocp,
            nlp,
            as_states,
            as_controls,
            fatigue=fatigue,
            axes_idx=axes_idx
        )

    @staticmethod
    def configure_residual_tau(ocp, nlp, as_states: bool, as_controls: bool):
        """
        Configure the residual forces

        Parameters
        ----------
        nlp: NonLinearProgram
            A reference to the phase
        as_states: bool
            If the generalized forces should be a state
        as_controls: bool
            If the generalized forces should be a control
        """

        name = "residual_tau"
        name_residual_tau = ConfigureProblem._get_kinematics_based_names(nlp, name)
        axes_idx = ConfigureProblem._apply_phase_mapping(ocp, nlp, name)
        ConfigureProblem.configure_new_variable(
            name, name_residual_tau, ocp, nlp, as_states, as_controls, axes_idx=axes_idx
        )

    @staticmethod
    def configure_taudot(ocp, nlp, as_states: bool, as_controls: bool):
        """
        Configure the generalized forces derivative

        Parameters
        ----------
        nlp: NonLinearProgram
            A reference to the phase
        as_states: bool
            If the generalized force derivatives should be a state
        as_controls: bool
            If the generalized force derivatives should be a control
        """

        name = "taudot"
        name_taudot = ConfigureProblem._get_kinematics_based_names(nlp, name)
        axes_idx = ConfigureProblem._apply_phase_mapping(ocp, nlp, name)
        ConfigureProblem.configure_new_variable(name, name_taudot, ocp, nlp, as_states, as_controls, axes_idx=axes_idx)

    @staticmethod
    def configure_contact_forces(ocp, nlp, as_states: bool, as_controls: bool):
        """
        Configure the generalized forces derivative

        Parameters
        ----------
        nlp: NonLinearProgram
            A reference to the phase
        as_states: bool
            If the generalized force derivatives should be a state
        as_controls: bool
            If the generalized force derivatives should be a control
        """

        name_contact_forces = [name for name in nlp.model.contact_names]
        ConfigureProblem.configure_new_variable("fext", name_contact_forces, ocp, nlp, as_states, as_controls)

    @staticmethod
    def configure_soft_contact_forces(ocp, nlp, as_states: bool, as_controls: bool):
        """
        Configure the generalized forces derivative

        Parameters
        ----------
        nlp: NonLinearProgram
            A reference to the phase
        as_states: bool
            If the generalized force derivatives should be a state
        as_controls: bool
            If the generalized force derivatives should be a control
        """
        name_soft_contact_forces = []
        component_list = ["fx", "fy", "fz"]  # TODO: find a better place to hold this or define it in biorbd ?
        for ii in range(nlp.model.nb_soft_contacts):
            name_soft_contact_forces.extend(
                [
                    f"{nlp.model.soft_contact_name(ii)}_{name}"
                    for name in component_list
                    if nlp.model.soft_contact_name(ii) not in name_soft_contact_forces
                ]
            )

        ConfigureProblem.configure_new_variable("fext", name_soft_contact_forces, ocp, nlp, as_states, as_controls)

    @staticmethod
    def configure_muscles(ocp, nlp, as_states: bool, as_controls: bool, fatigue: FatigueList = None):
        """
        Configure the muscles

        Parameters
        ----------
        nlp: NonLinearProgram
            A reference to the phase
        as_states: bool
            If the muscles should be a state
        as_controls: bool
            If the muscles should be a control
        fatigue: FatigueList
            The list of fatigue parameters
        """

        muscle_names = nlp.model.muscle_names
        ConfigureProblem.configure_new_variable(
            "muscles",
            muscle_names,
            ocp,
            nlp,
            as_states,
            as_controls,
            combine_state_control_plot=True,
            fatigue=fatigue,
        )

    @staticmethod
    def _apply_phase_mapping(ocp, nlp, name: str) -> BiMapping | None:
        """
        Apply the phase mapping to the variable

        Parameters
        ----------
        ocp: OptimalControlProgram
            A reference to the ocp
        nlp: NonLinearProgram
            A reference to the phase
        name: str
            The name of the variable to map

        Returns
        -------
        The mapping or None if no mapping is defined

        """
        if nlp.phase_mapping:
            if name in nlp.variable_mappings.keys():
                double_mapping_to_first = (
                    nlp.variable_mappings[name].to_first.map(nlp.phase_mapping.to_first.map_idx).T.tolist()[0]
                )
                double_mapping_to_first = [int(double_mapping_to_first[i]) for i in range(len(double_mapping_to_first))]
                double_mapping_to_second = (
                    nlp.variable_mappings[name].to_second.map(nlp.phase_mapping.to_second.map_idx).T.tolist()[0]
                )
                double_mapping_to_second = [
                    int(double_mapping_to_second[i]) for i in range(len(double_mapping_to_second))
                ]
            else:
                double_mapping_to_first = nlp.phase_mapping.to_first.map_idx
                double_mapping_to_second = nlp.phase_mapping.to_second.map_idx
            axes_idx = BiMapping(to_first=double_mapping_to_first, to_second=double_mapping_to_second)
        else:
            axes_idx = None
        return axes_idx


class DynamicsFcn(FcnEnum):
    """
    Selection of valid dynamics functions
    """

    TORQUE_DRIVEN = (ConfigureProblem.torque_driven,)
    STOCHASTIC_TORQUE_DRIVEN = (ConfigureProblem.stochastic_torque_driven,)
    TORQUE_DERIVATIVE_DRIVEN = (ConfigureProblem.torque_derivative_driven,)
    TORQUE_ACTIVATIONS_DRIVEN = (ConfigureProblem.torque_activations_driven,)
    JOINTS_ACCELERATION_DRIVEN = (ConfigureProblem.joints_acceleration_driven,)
    MUSCLE_DRIVEN = (ConfigureProblem.muscle_driven,)
    HOLONOMIC_TORQUE_DRIVEN = (ConfigureProblem.holonomic_torque_driven,)
    CUSTOM = (ConfigureProblem.custom,)


class Dynamics(OptionGeneric):
    """
    A placeholder for the chosen dynamics by the user

    Attributes
    ----------
    dynamic_function: Callable
        The custom dynamic function provided by the user
    configure: Callable
        The configuration function provided by the user that declares the NLP (states and controls),
        usually only necessary when defining custom functions
    expand: bool
        If the continuity constraint should be expanded. This can be extensive on RAM

    """

    def __init__(
        self,
        dynamics_type: Callable | DynamicsFcn,
        expand: bool = True,
        **params: Any,
    ):
        """
        Parameters
        ----------
        dynamics_type: Callable | DynamicsFcn
            The chosen dynamic functions
        params: Any
            Any parameters to pass to the dynamic and configure functions
        expand: bool
            If the continuity constraint should be expand. This can be extensive on RAM
        """

        configure = None
        if not isinstance(dynamics_type, DynamicsFcn):
            configure = dynamics_type
            dynamics_type = DynamicsFcn.CUSTOM
        else:
            if "configure" in params:
                configure = params["configure"]
                del params["configure"]

        dynamic_function = None
        if "dynamic_function" in params:
            dynamic_function = params["dynamic_function"]
            del params["dynamic_function"]

        super(Dynamics, self).__init__(type=dynamics_type, **params)
        self.dynamic_function = dynamic_function
        self.configure = configure
        self.expand = expand


class DynamicsList(UniquePerPhaseOptionList):
    """
    A list of Dynamics if more than one is required, typically when more than one phases are declared

    Methods
    -------
    add(dynamics: DynamicsFcn, **extra_parameters)
        Add a new Dynamics to the list
    print(self)
        Print the DynamicsList to the console
    """

    def add(self, dynamics_type: Callable | Dynamics | DynamicsFcn, **extra_parameters: Any):
        """
        Add a new Dynamics to the list

        Parameters
        ----------
        dynamics_type: Callable | Dynamics | DynamicsFcn
            The chosen dynamic functions
        extra_parameters: dict
            Any parameters to pass to Dynamics
        """

        if isinstance(dynamics_type, Dynamics):
            self.copy(dynamics_type)

        else:
            super(DynamicsList, self)._add(dynamics_type=dynamics_type, option_type=Dynamics, **extra_parameters)

    def print(self):
        """
        Print the DynamicsList to the console
        """
        raise NotImplementedError("Printing of DynamicsList is not ready yet")<|MERGE_RESOLUTION|>--- conflicted
+++ resolved
@@ -1035,145 +1035,6 @@
             skip_plot,
             axes_idx,
         )
-<<<<<<< HEAD
-        mx_controls = [] if not copy_controls else [ocp.nlp[nlp.use_controls_from_phase_idx].controls[0][name].mx]
-        mx_stochastic = []
-
-        # todo: if mapping on variables, what do we do with mapping on the nodes
-        for i in nlp.variable_mappings[name].to_second.map_idx:
-            var_name = f"{'-' if np.sign(i) < 0 else ''}{name}_{name_elements[abs(i)]}_MX" if i is not None else "zero"
-
-            if not copy_states:
-                mx_states.append(MX.sym(var_name, 1, 1))
-
-            if not copy_states_dot:
-                mx_states_dot.append(MX.sym(var_name, 1, 1))
-
-            if not copy_controls:
-                mx_controls.append(MX.sym(var_name, 1, 1))
-
-            mx_stochastic.append(MX.sym(var_name, 1, 1))
-
-        mx_states = vertcat(*mx_states)
-        mx_states_dot = vertcat(*mx_states_dot)
-        mx_controls = vertcat(*mx_controls)
-        mx_stochastic = vertcat(*mx_stochastic)
-
-        if not axes_idx:
-            axes_idx = BiMapping(to_first=range(len(name_elements)), to_second=range(len(name_elements)))
-
-        if not skip_plot:
-            legend = []
-            for idx, name_el in enumerate(name_elements):
-                if idx is not None and idx in axes_idx.to_first.map_idx:
-                    current_legend = f"{name}_{name_el}"
-                    for i in range(ocp.n_phases):
-                        if as_states:
-                            current_legend += f"-{ocp.nlp[i].use_states_from_phase_idx}"
-                        if as_controls:
-                            current_legend += f"-{ocp.nlp[i].use_controls_from_phase_idx}"
-                    legend += [current_legend]
-
-        if as_states:
-            for node_index in range((0 if ocp.assume_phase_dynamics else nlp.ns) + 1):
-                n_cx = nlp.ode_solver.polynomial_degree + 2 if isinstance(nlp.ode_solver, OdeSolver.COLLOCATION) else 3
-                cx_scaled = (
-                    ocp.nlp[nlp.use_states_from_phase_idx].states[node_index][name].original_cx
-                    if copy_states
-                    else define_cx_scaled(n_col=n_cx, n_shooting=0, initial_node=node_index)
-                )
-                cx = (
-                    ocp.nlp[nlp.use_states_from_phase_idx].states[node_index][name].original_cx
-                    if copy_states
-                    else define_cx_unscaled(cx_scaled, nlp.x_scaling[name].scaling)
-                )
-                nlp.states.append(name, cx[0], cx_scaled[0],
-                                  mx_states, nlp.variable_mappings[name],
-                                  matrix_shape,
-                                  node_index)
-                if not skip_plot:
-                    nlp.plot[f"{name}_states"] = CustomPlot(
-                        lambda t, x, u, p, s: x[nlp.states[name].index, :],
-                        plot_type=PlotType.INTEGRATED,
-                        axes_idx=axes_idx,
-                        legend=legend,
-                        combine_to=combine_name,
-                    )
-
-        if as_controls:
-            for node_index in range(
-                (
-                    1
-                    if ocp.assume_phase_dynamics
-                    else (
-                        nlp.ns
-                        + (
-                            1
-                            if nlp.control_type in (ControlType.LINEAR_CONTINUOUS, ControlType.CONSTANT_WITH_LAST_NODE)
-                            else 0
-                        )
-                    )
-                )
-            ):
-                cx_scaled = (
-                    ocp.nlp[nlp.use_controls_from_phase_idx].controls[node_index][name].original_cx
-                    if copy_controls
-                    else define_cx_scaled(n_col=3, n_shooting=0, initial_node=node_index)
-                )
-                cx = (
-                    ocp.nlp[nlp.use_controls_from_phase_idx].controls[node_index][name].original_cx
-                    if copy_controls
-                    else define_cx_unscaled(cx_scaled, nlp.u_scaling[name].scaling)
-                )
-                nlp.controls.append(name, cx[0], cx_scaled[0], mx_controls,
-                                    nlp.variable_mappings[name],
-                                    matrix_shape,
-                                    node_index)
-
-                plot_type = PlotType.PLOT if nlp.control_type == ControlType.LINEAR_CONTINUOUS else PlotType.STEP
-                if not skip_plot:
-                    nlp.plot[f"{name}_controls"] = CustomPlot(
-                        lambda t, x, u, p, s: u[nlp.controls[name].index, :],
-                        plot_type=plot_type,
-                        axes_idx=axes_idx,
-                        legend=legend,
-                        combine_to=f"{name}_states" if as_states and combine_state_control_plot else combine_name,
-                    )
-
-        if as_states_dot:
-            for node_index in range((0 if ocp.assume_phase_dynamics else nlp.ns) + 1):
-                n_cx = nlp.ode_solver.polynomial_degree + 1 if isinstance(nlp.ode_solver, OdeSolver.COLLOCATION) else 3
-                if n_cx < 3:
-                    n_cx = 3
-                cx_scaled = (
-                    ocp.nlp[nlp.use_states_dot_from_phase_idx].states_dot[node_index][name].original_cx
-                    if copy_states_dot
-                    else define_cx_scaled(n_col=n_cx, n_shooting=1, initial_node=node_index)
-                )
-                cx = (
-                    ocp.nlp[nlp.use_states_dot_from_phase_idx].states_dot[node_index][name].original_cx
-                    if copy_states_dot
-                    else define_cx_unscaled(cx_scaled, nlp.xdot_scaling[name].scaling)
-                )
-                nlp.states_dot.append(name, cx[0], cx_scaled[0], mx_states_dot,
-                                      nlp.variable_mappings[name],
-                                      matrix_shape,
-                                      node_index)
-
-        if as_stochastic:
-            for node_index in range((0 if ocp.assume_phase_dynamics else nlp.ns) + 1):
-                n_cx = nlp.ode_solver.polynomial_degree + 1 if isinstance(nlp.ode_solver, OdeSolver.COLLOCATION) else 3
-                if n_cx < 3:
-                    n_cx = 3
-                cx_scaled = define_cx_scaled(n_col=n_cx, n_shooting=1, initial_node=node_index)
-                nlp.stochastic_variables.append(
-                    name, cx_scaled[0], cx_scaled[0], mx_stochastic,
-                    nlp.variable_mappings[name],
-                    matrix_shape,
-                    node_index
-                )
-=======
->>>>>>> 03f265f8
 
     @staticmethod
     def configure_integrated_value(
