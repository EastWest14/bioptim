--- conflicted
+++ resolved
@@ -229,7 +229,6 @@
                 phase=nlp.phase_idx,
                 with_contact=with_contact,
             )
-<<<<<<< HEAD
             if with_contact:
                 # qddot is continuous with RigidBodyDynamics.DAE_INVERSE_DYNAMICS_JERK
                 # so the consistency constraint of the marker acceleration can only be set to zero
@@ -261,10 +260,6 @@
         # Declared soft contacts controls
         if soft_contacts_dynamics == SoftContactDynamics.CONSTRAINT:
             ConfigureProblem.configure_soft_contact_forces(nlp, False, True)
-=======
-        if implicit_soft_contacts:
-            ConfigureProblem.configure_soft_contact_forces(ocp, nlp, False, True)
->>>>>>> b142caaf
 
         # Configure the actual ODE of the dynamics
         if nlp.dynamics_type.dynamic_function:
@@ -351,13 +346,8 @@
                 constraint_type=ConstraintType.IMPLICIT,
                 phase=nlp.phase_idx,
             )
-<<<<<<< HEAD
         if soft_contacts_dynamics == SoftContactDynamics.CONSTRAINT:
             ConfigureProblem.configure_soft_contact_forces(nlp, False, True)
-=======
-        if implicit_soft_contacts:
-            ConfigureProblem.configure_soft_contact_forces(ocp, nlp, False, True)
->>>>>>> b142caaf
 
         if nlp.dynamics_type.dynamic_function:
             ConfigureProblem.configure_dynamics_function(ocp, nlp, DynamicsFunctions.custom)
@@ -907,12 +897,8 @@
 
         name = "q"
         name_q = [name.to_string() for name in nlp.model.nameDof()]
-<<<<<<< HEAD
-        ConfigureProblem.configure_new_variable("q", name_q, nlp, as_states, as_controls, as_states_dot)
-=======
         axes_idx = ConfigureProblem._apply_phase_mapping(nlp, name)
         ConfigureProblem.configure_new_variable(name, name_q, nlp, as_states, as_controls, axes_idx=axes_idx)
->>>>>>> b142caaf
 
     @staticmethod
     def configure_qdot(nlp, as_states: bool, as_controls: bool, as_states_dot: bool = False):
@@ -931,17 +917,11 @@
             If the generalized velocities should be a state_dot
         """
 
-<<<<<<< HEAD
-        name_qdot = [str(i) for i in range(nlp.model.nbQdot())]
-        ConfigureProblem._adjust_mapping("qdot", ["q", "qdot", "taudot"], nlp)
-        ConfigureProblem.configure_new_variable("qdot", name_qdot, nlp, as_states, as_controls, as_states_dot)
-=======
         name = "qdot"
         name_qdot = ConfigureProblem._get_kinematics_based_names(nlp, name)
         ConfigureProblem._adjust_mapping(name, ["q", "qdot", "taudot"], nlp)
         axes_idx = ConfigureProblem._apply_phase_mapping(nlp, name)
         ConfigureProblem.configure_new_variable(name, name_qdot, nlp, as_states, as_controls, axes_idx=axes_idx)
->>>>>>> b142caaf
 
     @staticmethod
     def configure_qddot(nlp, as_states: bool, as_controls: bool, as_states_dot: bool = False):
@@ -960,17 +940,11 @@
             If the generalized accelerations should be a state_dot
         """
 
-<<<<<<< HEAD
-        name_qddot = [str(i) for i in range(nlp.model.nbQdot())]
-        ConfigureProblem._adjust_mapping("qddot", ["q", "qdot"], nlp)
-        ConfigureProblem.configure_new_variable("qddot", name_qddot, nlp, as_states, as_controls, as_states_dot)
-=======
         name = "qddot"
         name_qddot = ConfigureProblem._get_kinematics_based_names(nlp, name)
         ConfigureProblem._adjust_mapping(name, ["q", "qdot"], nlp)
         axes_idx = ConfigureProblem._apply_phase_mapping(nlp, name)
         ConfigureProblem.configure_new_variable(name, name_qddot, nlp, as_states, as_controls, axes_idx=axes_idx)
->>>>>>> b142caaf
 
     @staticmethod
     def configure_qdddot(nlp, as_states: bool, as_controls: bool):
@@ -1065,7 +1039,6 @@
         ConfigureProblem.configure_new_variable(name, name_taudot, nlp, as_states, as_controls, axes_idx=axes_idx)
 
     @staticmethod
-<<<<<<< HEAD
     def configure_contact_forces(nlp, as_states: bool, as_controls: bool):
         """
         Configure the generalized forces derivative
@@ -1085,9 +1058,6 @@
 
     @staticmethod
     def configure_soft_contact_forces(nlp, as_states: bool, as_controls: bool):
-=======
-    def configure_soft_contact_forces(ocp, nlp, as_states: bool, as_controls: bool):
->>>>>>> b142caaf
         """
         Configure the generalized forces derivative
 
