from typing import Callable, Any, Union

from casadi import MX, vertcat, Function
import numpy as np
from biorbd_casadi import biorbd

from .dynamics_functions import DynamicsFunctions
from .fatigue.fatigue_dynamics import FatigueList, MultiFatigueInterface
from .ode_solver import OdeSolver
from ..gui.plot import CustomPlot
from ..limits.path_conditions import Bounds
from ..misc.enums import (
    PlotType,
    ControlType,
    VariableType,
    Node,
    ConstraintType,
    RigidBodyDynamics,
    SoftContactDynamics,
)
from ..misc.fcn_enum import FcnEnum
from ..misc.mapping import BiMapping, Mapping
from ..misc.options import UniquePerPhaseOptionList, OptionGeneric
from ..limits.constraints import ImplicitConstraintFcn


class ConfigureProblem:
    """
    Dynamics configuration for the most common ocp

    Methods
    -------
    initialize(ocp, nlp)
        Call the dynamics a first time
    custom(ocp, nlp, **extra_params)
        Call the user-defined dynamics configuration function
    torque_driven(ocp, nlp, with_contact=False)
        Configure the dynamics for a torque driven program (states are q and qdot, controls are tau)
    torque_derivative_driven(ocp, nlp, with_contact=False)
        Configure the dynamics for a torque driven program (states are q and qdot, controls are tau)
    torque_activations_driven(ocp, nlp, with_contact=False)
        Configure the dynamics for a torque driven program (states are q and qdot, controls are tau activations).
        The tau activations are bounded between -1 and 1 and actual tau is computed from torque-position-velocity
        relationship
    muscle_driven(
        ocp, nlp, with_excitations: bool = False, with_torque: bool = False, with_contact: bool = False
    )
        Configure the dynamics for a muscle driven program.
        If with_excitations is set to True, then the muscle muscle activations are computed from the muscle dynamics.
        The tau from muscle is computed using the muscle activations.
        If with_torque is set to True, then tau are used as supplementary force in the
        case muscles are too weak.
    configure_dynamics_function(ocp, nlp, dyn_func, **extra_params)
        Configure the dynamics of the system
    configure_contact_function(ocp, nlp, dyn_func: Callable, **extra_params)
        Configure the contact points
    configure_soft_contact_function
        Configure the soft contact function
    configure_new_variable(
        name: str, name_elements: list, nlp, as_states: bool, as_controls: bool, combine_state_control_plot: bool = False
    )
        Add a new variable to the states/controls pool
    configure_q(nlp, as_states: bool, as_controls: bool)
        Configure the generalized coordinates
    configure_qdot(nlp, as_states: bool, as_controls: bool)
        Configure the generalized velocities
    configure_qddot(nlp, as_states: bool, as_controls: bool)
        Configure the generalized accelerations
    configure_qdddot(nlp, as_states: bool, as_controls: bool)
        Configure the generalized jerks
    configure_tau(nlp, as_states: bool, as_controls: bool)
        Configure the generalized forces
    configure_taudot(nlp, as_states: bool, as_controls: bool)
        Configure the generalized forces derivative
    configure_muscles(nlp, as_states: bool, as_controls: bool)
        Configure the muscles
    _adjust_mapping(key_to_adjust: str, reference_keys: list, nlp)
        Automatic mapping duplicator basing the values on the another mapping
    """

    @staticmethod
    def _get_kinematics_based_names(nlp, type: str) -> list[str]:
        """
        To modify the names of the variables added to the plots if there is quaternions

        Parameters
        ----------
        nlp: NonLinearProgram
            A reference to the phase
        type: str
            A string that refers to the decision variable such as (q, qdot, qddot, tau, etc...)

        Returns
        ----------
        new_name: list[str]
            The list of str to display on figures
        """

        if nlp.phase_mapping:
            idx = nlp.phase_mapping.map_idx
        else:
            idx = range(nlp.model.nbQ())
        if nlp.model.nbQuat() == 0:
            new_name = [nlp.model.nameDof()[i].to_string() for i in idx]
        else:
            new_name = []
            for i in nlp.phase_mapping.map_idx:
                if (
                    nlp.model.nameDof()[i].to_string()[-4:-1] == "Rot"
                    or nlp.model.nameDof()[i].to_string()[-6:-1] == "Trans"
                ):
                    new_name += [nlp.model.nameDof()[i].to_string()]
                else:
                    if nlp.model.nameDof()[i].to_string()[-5:] != "QuatW":
                        if type == "qdot":
                            new_name += [
                                nlp.model.nameDof()[i].to_string()[:-5]
                                + "omega"
                                + nlp.model.nameDof()[i].to_string()[-1]
                            ]
                        elif type == "qddot":
                            new_name += [
                                nlp.model.nameDof()[i].to_string()[:-5]
                                + "omegadot"
                                + nlp.model.nameDof()[i].to_string()[-1]
                            ]
                        elif type == "qdddot":
                            new_name += [
                                nlp.model.nameDof()[i].to_string()[:-5]
                                + "omegaddot"
                                + nlp.model.nameDof()[i].to_string()[-1]
                            ]
                        elif type == "tau" or type == "taudot":
                            new_name += [nlp.model.nameDof()[i].to_string()]

        return new_name

    @staticmethod
    def initialize(ocp, nlp):
        """
        Call the dynamics a first time

        Parameters
        ----------
        ocp: OptimalControlProgram
            A reference to the ocp
        nlp: NonLinearProgram
            A reference to the phase
        """

        nlp.dynamics_type.type(ocp, nlp, **nlp.dynamics_type.params)

    @staticmethod
    def custom(ocp, nlp, **extra_params):
        """
        Call the user-defined dynamics configuration function

        Parameters
        ----------
        ocp: OptimalControlProgram
            A reference to the ocp
        nlp: NonLinearProgram
            A reference to the phase
        """

        nlp.dynamics_type.configure(ocp, nlp, **extra_params)

    @staticmethod
    def torque_driven(
        ocp,
        nlp,
        with_contact: bool = False,
        rigidbody_dynamics: RigidBodyDynamics = RigidBodyDynamics.ODE,
        soft_contacts_dynamics: SoftContactDynamics = SoftContactDynamics.ODE,
        fatigue: FatigueList = None,
    ):
        """
        Configure the dynamics for a torque driven program (states are q and qdot, controls are tau)

        Parameters
        ----------
        ocp: OptimalControlProgram
            A reference to the ocp
        nlp: NonLinearProgram
            A reference to the phase
        with_contact: bool
            If the dynamic with contact should be used
        rigidbody_dynamics: RigidBodyDynamics
            which rigidbody dynamics should be used
        soft_contacts_dynamics: SoftContactDynamics
            which soft contact dynamic should be used
        fatigue: FatigueList
            A list of fatigue elements
        """

        if nlp.model.nbSoftContacts() != 0:
            if (
                soft_contacts_dynamics != SoftContactDynamics.CONSTRAINT
                and soft_contacts_dynamics != SoftContactDynamics.ODE
            ):
                raise ValueError(
                    "soft_contacts_dynamics can be used only with SoftContactDynamics.ODE or SoftContactDynamics.CONSTRAINT"
                )

            if rigidbody_dynamics == RigidBodyDynamics.DAE_INVERSE_DYNAMICS:
                if soft_contacts_dynamics == SoftContactDynamics.ODE:
                    raise ValueError(
                        "Soft contacts dynamics should not be used with SoftContactDynamics.ODE "
                        "when rigidbody dynamics is not RigidBodyDynamics.ODE . "
                        "Please set soft_contacts_dynamics=SoftContactDynamics.CONSTRAINT"
                    )

        # Declared rigidbody states and controls
        ConfigureProblem.configure_q(ocp, nlp, True, False)
        ConfigureProblem.configure_qdot(ocp, nlp, True, False, True)
        ConfigureProblem.configure_tau(ocp, nlp, False, True, fatigue)

        if (
            rigidbody_dynamics == RigidBodyDynamics.DAE_FORWARD_DYNAMICS
            or rigidbody_dynamics == RigidBodyDynamics.DAE_INVERSE_DYNAMICS
        ):
            ConfigureProblem.configure_qddot(ocp, nlp, False, True, True)
        elif (
            rigidbody_dynamics == RigidBodyDynamics.DAE_FORWARD_DYNAMICS_JERK
            or rigidbody_dynamics == RigidBodyDynamics.DAE_INVERSE_DYNAMICS_JERK
        ):
            ConfigureProblem.configure_qddot(ocp, nlp, True, False, True)
            ConfigureProblem.configure_qdddot(ocp, nlp, False, True)
        else:
            ConfigureProblem.configure_qddot(ocp, nlp, False, False, True)

        # Algebraic constraints of rigidbody dynamics if needed
        if (
            rigidbody_dynamics == RigidBodyDynamics.DAE_INVERSE_DYNAMICS
            or rigidbody_dynamics == RigidBodyDynamics.DAE_INVERSE_DYNAMICS_JERK
        ):
            ocp.implicit_constraints.add(
                ImplicitConstraintFcn.TAU_EQUALS_INVERSE_DYNAMICS,
                node=Node.ALL_SHOOTING,
                penalty_type=ConstraintType.IMPLICIT,
                phase=nlp.phase_idx,
                with_contact=with_contact,
            )
            if with_contact:
                # qddot is continuous with RigidBodyDynamics.DAE_INVERSE_DYNAMICS_JERK
                # so the consistency constraint of the marker acceleration can only be set to zero
                # at the first shooting node
                node = Node.ALL_SHOOTING if rigidbody_dynamics == RigidBodyDynamics.DAE_INVERSE_DYNAMICS else Node.ALL
                ConfigureProblem.configure_contact_forces(ocp, nlp, False, True)
                for ii in range(nlp.model.nbContacts()):
                    ocp.implicit_constraints.add(
                        ImplicitConstraintFcn.CONTACT_ACCELERATION_EQUALS_ZERO,
                        with_contact=with_contact,
                        contact_index=ii,
                        node=node,
                        constraint_type=ConstraintType.IMPLICIT,
                        phase=nlp.phase_idx,
                    )
        if (
            rigidbody_dynamics == RigidBodyDynamics.DAE_FORWARD_DYNAMICS
            or rigidbody_dynamics == RigidBodyDynamics.DAE_FORWARD_DYNAMICS_JERK
        ):
            # contacts forces are directly handled with this constraint
            ocp.implicit_constraints.add(
                ImplicitConstraintFcn.QDDOT_EQUALS_FORWARD_DYNAMICS,
                node=Node.ALL_SHOOTING,
                constraint_type=ConstraintType.IMPLICIT,
                with_contact=with_contact,
                phase=nlp.phase_idx,
            )

        # Declared soft contacts controls
        if soft_contacts_dynamics == SoftContactDynamics.CONSTRAINT:
            ConfigureProblem.configure_soft_contact_forces(ocp, nlp, False, True)

        # Configure the actual ODE of the dynamics
        if nlp.dynamics_type.dynamic_function:
            ConfigureProblem.configure_dynamics_function(ocp, nlp, DynamicsFunctions.custom)
        else:
            ConfigureProblem.configure_dynamics_function(
                ocp,
                nlp,
                DynamicsFunctions.torque_driven,
                with_contact=with_contact,
                fatigue=fatigue,
                rigidbody_dynamics=rigidbody_dynamics,
            )

        # Configure the contact forces
        if with_contact:
            ConfigureProblem.configure_contact_function(ocp, nlp, DynamicsFunctions.forces_from_torque_driven)
        # Configure the soft contact forces
        ConfigureProblem.configure_soft_contact_function(ocp, nlp)
        # Algebraic constraints of soft contact forces if needed
        if soft_contacts_dynamics == SoftContactDynamics.CONSTRAINT:
            ocp.implicit_constraints.add(
                ImplicitConstraintFcn.SOFT_CONTACTS_EQUALS_SOFT_CONTACTS_DYNAMICS,
                node=Node.ALL_SHOOTING,
                penalty_type=ConstraintType.IMPLICIT,
                phase=nlp.phase_idx,
            )

    @staticmethod
    def torque_derivative_driven(
        ocp,
        nlp,
        with_contact=False,
        rigidbody_dynamics: RigidBodyDynamics = RigidBodyDynamics.ODE,
        soft_contacts_dynamics: SoftContactDynamics = SoftContactDynamics.ODE,
    ):
        """
        Configure the dynamics for a torque driven program (states are q and qdot, controls are tau)

        Parameters
        ----------
        ocp: OptimalControlProgram
            A reference to the ocp
        nlp: NonLinearProgram
            A reference to the phase
        with_contact: bool
            If the dynamic with contact should be used
        rigidbody_dynamics: RigidBodyDynamics
            which rigidbody dynamics should be used
        soft_contacts_dynamics: SoftContactDynamics
            which soft contact dynamic should be used
        """
        if rigidbody_dynamics not in (RigidBodyDynamics.DAE_INVERSE_DYNAMICS, RigidBodyDynamics.ODE):
            raise NotImplementedError("TORQUE_DERIVATIVE_DRIVEN cannot be used with this enum RigidBodyDynamics yet")

        if nlp.model.nbSoftContacts() != 0:
            if (
                soft_contacts_dynamics != SoftContactDynamics.CONSTRAINT
                and soft_contacts_dynamics != SoftContactDynamics.ODE
            ):
                raise ValueError(
                    "soft_contacts_dynamics can be used only with RigidBodyDynamics.ODE or SoftContactDynamics.CONSTRAINT"
                )

            if rigidbody_dynamics == RigidBodyDynamics.DAE_INVERSE_DYNAMICS:
                if soft_contacts_dynamics == SoftContactDynamics.ODE:
                    raise ValueError(
                        "Soft contacts dynamics should not be used with RigidBodyDynamics.ODE "
                        "when rigidbody dynamics is not RigidBodyDynamics.ODE . "
                        "Please set soft_contacts_dynamics=SoftContactDynamics.CONSTRAINT"
                    )

        ConfigureProblem.configure_q(ocp, nlp, True, False)
        ConfigureProblem.configure_qdot(ocp, nlp, True, False)
        ConfigureProblem.configure_tau(ocp, nlp, True, False)
        ConfigureProblem.configure_taudot(ocp, nlp, False, True)

        if rigidbody_dynamics == RigidBodyDynamics.DAE_INVERSE_DYNAMICS:
            ConfigureProblem.configure_qddot(ocp, nlp, True, False)
            ConfigureProblem.configure_qdddot(ocp, nlp, False, True)
            ocp.implicit_constraints.add(
                ImplicitConstraintFcn.TAU_EQUALS_INVERSE_DYNAMICS,
                node=Node.ALL_SHOOTING,
                penalty_type=ConstraintType.IMPLICIT,
                phase=nlp.phase_idx,
            )
        if soft_contacts_dynamics == SoftContactDynamics.CONSTRAINT:
            ConfigureProblem.configure_soft_contact_forces(ocp, nlp, False, True)

        if nlp.dynamics_type.dynamic_function:
            ConfigureProblem.configure_dynamics_function(ocp, nlp, DynamicsFunctions.custom)
        else:
            ConfigureProblem.configure_dynamics_function(
                ocp,
                nlp,
                DynamicsFunctions.torque_derivative_driven,
                with_contact=with_contact,
                rigidbody_dynamics=rigidbody_dynamics,
            )

        if with_contact:
            ConfigureProblem.configure_contact_function(ocp, nlp, DynamicsFunctions.forces_from_torque_driven)

        ConfigureProblem.configure_soft_contact_function(ocp, nlp)
        if soft_contacts_dynamics == SoftContactDynamics.CONSTRAINT:
            ocp.implicit_constraints.add(
                ImplicitConstraintFcn.SOFT_CONTACTS_EQUALS_SOFT_CONTACTS_DYNAMICS,
                node=Node.ALL_SHOOTING,
                penalty_type=ConstraintType.IMPLICIT,
                phase=nlp.phase_idx,
            )

    @staticmethod
    def torque_activations_driven(ocp, nlp, with_contact=False):
        """
        Configure the dynamics for a torque driven program (states are q and qdot, controls are tau activations).
        The tau activations are bounded between -1 and 1 and actual tau is computed from torque-position-velocity
        relationship

        Parameters
        ----------
        ocp: OptimalControlProgram
            A reference to the ocp
        nlp: NonLinearProgram
            A reference to the phase
        with_contact: bool
            If the dynamic with contact should be used
        """

        ConfigureProblem.configure_q(ocp, nlp, True, False)
        ConfigureProblem.configure_qdot(ocp, nlp, True, False)
        ConfigureProblem.configure_tau(ocp, nlp, False, True)

        if nlp.dynamics_type.dynamic_function:
            ConfigureProblem.configure_dynamics_function(ocp, nlp, DynamicsFunctions.custom)
        else:
            ConfigureProblem.configure_dynamics_function(
                ocp, nlp, DynamicsFunctions.torque_activations_driven, with_contact=with_contact
            )

        if with_contact:
            ConfigureProblem.configure_contact_function(
                ocp, nlp, DynamicsFunctions.forces_from_torque_activation_driven
            )
        ConfigureProblem.configure_soft_contact_function(ocp, nlp)

    @staticmethod
    def joints_acceleration_driven(ocp, nlp, rigidbody_dynamics: RigidBodyDynamics = RigidBodyDynamics.ODE):
        """
        Configure the dynamics for a joints acceleration driven program
        (states are q and qdot, controls are qddot_joints)

        Parameters
        ----------
        ocp: OptimalControlProgram
            A reference to the ocp
        nlp: NonLinearProgram
            A reference to the phase
        rigidbody_dynamics: RigidBodyDynamics
            which rigidbody dynamics should be used

        """
        if rigidbody_dynamics != RigidBodyDynamics.ODE:
            raise NotImplementedError("Implicit dynamics not implemented yet.")

<<<<<<< HEAD
        ConfigureProblem.configure_q(nlp, as_states=True, as_controls=False)
        ConfigureProblem.configure_qdot(nlp, as_states=True, as_controls=False, as_states_dot=True)
=======
        ConfigureProblem.configure_q(ocp, nlp, as_states=True, as_controls=False)
        ConfigureProblem.configure_qdot(ocp, nlp, as_states=True, as_controls=False)
>>>>>>> dddd1d39
        # Configure qddot joints
        nb_root = nlp.model.nbRoot()
        if not nb_root > 0:
            raise RuntimeError("Model must have at least one DoF on root.")

        name_qddot_roots = [str(i) for i in range(nb_root)]
        ConfigureProblem.configure_new_variable(
            "qddot_roots", name_qddot_roots, nlp, as_states=False, as_controls=False, as_states_dot=True
        )

        name_qddot_joints = [str(i + nb_root) for i in range(nlp.model.nbQddot() - nb_root)]
        ConfigureProblem.configure_new_variable(
<<<<<<< HEAD
            "qddot_joints", name_qddot_joints, nlp, as_states=False, as_controls=True, as_states_dot=True
=======
            "qddot_joints", name_qddot_joints, ocp, nlp, as_states=False, as_controls=True
>>>>>>> dddd1d39
        )

        ConfigureProblem.configure_dynamics_function(
            ocp, nlp, DynamicsFunctions.joints_acceleration_driven, expand=False
        )

    @staticmethod
    def muscle_driven(
        ocp,
        nlp,
        with_excitations: bool = False,
        fatigue: FatigueList = None,
        with_torque: bool = False,
        with_contact: bool = False,
        rigidbody_dynamics: RigidBodyDynamics = RigidBodyDynamics.ODE,
    ):
        """
        Configure the dynamics for a muscle driven program.
        If with_excitations is set to True, then the muscle muscle activations are computed from the muscle dynamics.
        The tau from muscle is computed using the muscle activations.
        If with_torque is set to True, then tau are used as supplementary force in the
        case muscles are too weak.

        Parameters
        ----------
        ocp: OptimalControlProgram
            A reference to the ocp
        nlp: NonLinearProgram
            A reference to the phase
        with_excitations: bool
            If the dynamic should include the muscle dynamics
        fatigue: FatigueList
            The list of fatigue parameters
        with_torque: bool
            If the dynamic should be added with residual torques
        with_contact: bool
            If the dynamic with contact should be used
        rigidbody_dynamics: RigidBodyDynamics
            which rigidbody dynamics should be used

        """

        if fatigue is not None and "tau" in fatigue and not with_torque:
            raise RuntimeError("Residual torques need to be used to apply fatigue on torques")

        if rigidbody_dynamics not in (RigidBodyDynamics.DAE_INVERSE_DYNAMICS, RigidBodyDynamics.ODE):
            raise NotImplementedError("MUSCLE_DRIVEN cannot be used with this enum RigidBodyDynamics yet")

        ConfigureProblem.configure_q(ocp, nlp, True, False)
        ConfigureProblem.configure_qdot(ocp, nlp, True, False, True)
        ConfigureProblem.configure_qddot(ocp, nlp, False, False, True)
        if with_torque:
            ConfigureProblem.configure_tau(ocp, nlp, False, True, fatigue=fatigue)
        ConfigureProblem.configure_muscles(ocp, nlp, with_excitations, True, fatigue=fatigue)

        if rigidbody_dynamics == RigidBodyDynamics.DAE_INVERSE_DYNAMICS:
            ConfigureProblem.configure_qddot(ocp, nlp, False, True)
            ocp.implicit_constraints.add(
                ImplicitConstraintFcn.TAU_FROM_MUSCLE_EQUAL_INVERSE_DYNAMICS,
                node=Node.ALL_SHOOTING,
                penalty_type=ConstraintType.IMPLICIT,
                phase=nlp.phase_idx,
            )

        if nlp.dynamics_type.dynamic_function:
            ConfigureProblem.configure_dynamics_function(ocp, nlp, DynamicsFunctions.custom)
        else:
            ConfigureProblem.configure_dynamics_function(
                ocp,
                nlp,
                DynamicsFunctions.muscles_driven,
                with_contact=with_contact,
                fatigue=fatigue,
                with_torque=with_torque,
                rigidbody_dynamics=rigidbody_dynamics,
            )

        if with_contact:
            ConfigureProblem.configure_contact_function(ocp, nlp, DynamicsFunctions.forces_from_muscle_driven)
        ConfigureProblem.configure_soft_contact_function(ocp, nlp)

    @staticmethod
    def configure_dynamics_function(ocp, nlp, dyn_func, expand: bool = True, **extra_params):
        """
        Configure the dynamics of the system

        Parameters
        ----------
        ocp: OptimalControlProgram
            A reference to the ocp
        nlp: NonLinearProgram
            A reference to the phase
        dyn_func: Callable[states, controls, param]
            The function to get the derivative of the states
        expand: bool
            If the dynamics should be expanded with casadi
        """

        nlp.parameters = ocp.v.parameters_in_list

        dynamics_eval = dyn_func(nlp.states.mx_reduced, nlp.controls.mx_reduced, nlp.parameters.mx, nlp, **extra_params)
        dynamics_dxdt = dynamics_eval.dxdt
        if isinstance(dynamics_dxdt, (list, tuple)):
            dynamics_dxdt = vertcat(*dynamics_dxdt)

        nlp.dynamics_func = Function(
            "ForwardDyn",
            [nlp.states.mx_reduced, nlp.controls.mx_reduced, nlp.parameters.mx],
            [dynamics_dxdt],
            ["x", "u", "p"],
            ["xdot"],
        )
        if expand:
            nlp.dynamics_func = nlp.dynamics_func.expand()

        if dynamics_eval.defects is not None:
            nlp.implicit_dynamics_func = Function(
                "DynamicsDefects",
                [nlp.states.mx_reduced, nlp.controls.mx_reduced, nlp.parameters.mx, nlp.states_dot.mx_reduced],
                [dynamics_eval.defects],
                ["x", "u", "p", "xdot"],
                ["defects"],
            ).expand()

    @staticmethod
    def configure_contact_function(ocp, nlp, dyn_func: Callable, **extra_params):
        """
        Configure the contact points

        Parameters
        ----------
        ocp: OptimalControlProgram
            A reference to the ocp
        nlp: NonLinearProgram
            A reference to the phase
        dyn_func: Callable[states, controls, param]
            The function to get the values of contact forces from the dynamics
        """

        nlp.contact_forces_func = Function(
            "contact_forces_func",
            [nlp.states.mx_reduced, nlp.controls.mx_reduced, nlp.parameters.mx],
            [dyn_func(nlp.states.mx_reduced, nlp.controls.mx_reduced, nlp.parameters.mx, nlp, **extra_params)],
            ["x", "u", "p"],
            ["contact_forces"],
        ).expand()

        all_contact_names = []
        for elt in ocp.nlp:
            all_contact_names.extend(
                [name.to_string() for name in elt.model.contactNames() if name.to_string() not in all_contact_names]
            )

        if "contact_forces" in nlp.plot_mapping:
            phase_mappings = nlp.plot_mapping["contact_forces"]
        else:
            contact_names_in_phase = [name.to_string() for name in nlp.model.contactNames()]
            phase_mappings = Mapping([i for i, c in enumerate(all_contact_names) if c in contact_names_in_phase])

        nlp.plot["contact_forces"] = CustomPlot(
            lambda t, x, u, p: nlp.contact_forces_func(x, u, p),
            plot_type=PlotType.INTEGRATED,
            axes_idx=phase_mappings,
            legend=all_contact_names,
        )

    @staticmethod
    def configure_soft_contact_function(ocp, nlp):
        """
        Configure the soft contact sphere

        Parameters
        ----------
        ocp: OptimalControlProgram
            A reference to the ocp
        nlp: NonLinearProgram
            A reference to the phase
        """

        global_soft_contact_force_func = MX.zeros(nlp.model.nbSoftContacts() * 6, 1)
        n = nlp.model.nbQ()
        component_list = ["Mx", "My", "Mz", "Fx", "Fy", "Fz"]

        for i_sc in range(nlp.model.nbSoftContacts()):
            soft_contact = nlp.model.softContact(i_sc)

            global_soft_contact_force_func[i_sc * 6 : (i_sc + 1) * 6, :] = (
                biorbd.SoftContactSphere(soft_contact)
                .computeForceAtOrigin(nlp.model, nlp.states.mx_reduced[:n], nlp.states.mx_reduced[n:])
                .to_mx()
            )
        nlp.soft_contact_forces_func = Function(
            "soft_contact_forces_func",
            [nlp.states.mx_reduced, nlp.controls.mx_reduced, nlp.parameters.mx],
            [global_soft_contact_force_func],
            ["x", "u", "p"],
            ["soft_contact_forces"],
        ).expand()

        for i_sc in range(nlp.model.nbSoftContacts()):
            all_soft_contact_names = []
            all_soft_contact_names.extend(
                [
                    f"{nlp.model.softContactName(i_sc).to_string()}_{name}"
                    for name in component_list
                    if nlp.model.softContactName(i_sc).to_string() not in all_soft_contact_names
                ]
            )

            if "soft_contact_forces" in nlp.plot_mapping:
                phase_mappings = nlp.plot_mapping["soft_contact_forces"]
            else:
                soft_contact_names_in_phase = [
                    f"{nlp.model.softContactName(i_sc).to_string()}_{name}"
                    for name in component_list
                    if nlp.model.softContactName(i_sc).to_string() not in all_soft_contact_names
                ]
                phase_mappings = Mapping(
                    [i for i, c in enumerate(all_soft_contact_names) if c in soft_contact_names_in_phase]
                )
            nlp.plot[f"soft_contact_forces_{nlp.model.softContactName(i_sc).to_string()}"] = CustomPlot(
                lambda t, x, u, p: nlp.soft_contact_forces_func(x, u, p)[(i_sc * 6) : ((i_sc + 1) * 6), :],
                plot_type=PlotType.INTEGRATED,
                axes_idx=phase_mappings,
                legend=all_soft_contact_names,
            )

    @staticmethod
    def _manage_fatigue_to_new_variable(
        name: str,
        name_elements: list,
        ocp,
        nlp,
        as_states: bool,
        as_controls: bool,
        fatigue: FatigueList = None,
    ):
        if fatigue is None or name not in fatigue:
            return False

        if not as_controls:
            raise NotImplementedError("Fatigue not applied on controls is not implemented yet")

        fatigue_var = fatigue[name]
        meta_suffixes = fatigue_var.suffix

        # Only homogeneous fatigue model are implement
        fatigue_suffix = fatigue_var[0].models.models[meta_suffixes[0]].suffix(VariableType.STATES)
        multi_interface = isinstance(fatigue_var[0].models, MultiFatigueInterface)
        split_controls = fatigue_var[0].models.split_controls
        for dof in fatigue_var:
            for key in dof.models.models:
                if dof.models.models[key].suffix(VariableType.STATES) != fatigue_suffix:
                    raise ValueError(f"Fatigue for {name} must be of all same types")
                if isinstance(dof.models, MultiFatigueInterface) != multi_interface:
                    raise ValueError("multi_interface must be the same for all the elements")
                if dof.models.split_controls != split_controls:
                    raise ValueError("split_controls must be the same for all the elements")

        # Prepare the plot that will combine everything
        n_elements = len(name_elements)

        legend = [f"{name}_{i}" for i in name_elements]
        fatigue_plot_name = f"fatigue_{name}"
        nlp.plot[fatigue_plot_name] = CustomPlot(
            lambda t, x, u, p: x[:n_elements, :] * np.nan,
            plot_type=PlotType.INTEGRATED,
            legend=legend,
            bounds=Bounds(-1, 1),
        )
        control_plot_name = f"{name}_controls" if not multi_interface and split_controls else f"{name}"
        nlp.plot[control_plot_name] = CustomPlot(
            lambda t, x, u, p: u[:n_elements, :] * np.nan, plot_type=PlotType.STEP, legend=legend
        )

        var_names_with_suffix = []
        color = fatigue_var[0].models.color()
        fatigue_color = [fatigue_var[0].models.models[m].color() for m in fatigue_var[0].models.models]
        plot_factor = fatigue_var[0].models.plot_factor()
        for i, meta_suffix in enumerate(meta_suffixes):
            var_names_with_suffix.append(f"{name}_{meta_suffix}" if not multi_interface else f"{name}")

            try:
                ConfigureProblem._adjust_mapping(var_names_with_suffix[-1], [name], nlp)
            except RuntimeError as message:
                if message.args[0] != "Could not adjust mapping with the reference_keys provided":
                    raise RuntimeError(message)

            if split_controls:
                ConfigureProblem.configure_new_variable(
                    var_names_with_suffix[-1], name_elements, ocp, nlp, as_states, as_controls, skip_plot=True
                )
                nlp.plot[f"{var_names_with_suffix[-1]}_controls"] = CustomPlot(
                    lambda t, x, u, p, key: u[nlp.controls[key].index, :],
                    plot_type=PlotType.STEP,
                    combine_to=control_plot_name,
                    key=var_names_with_suffix[-1],
                    color=color[i],
                )
            elif i == 0:
                ConfigureProblem.configure_new_variable(
                    f"{name}", name_elements, ocp, nlp, as_states, as_controls, skip_plot=True
                )
                nlp.plot[f"{name}_controls"] = CustomPlot(
                    lambda t, x, u, p, key: u[nlp.controls[key].index, :],
                    plot_type=PlotType.STEP,
                    combine_to=control_plot_name,
                    key=f"{name}",
                    color=color[i],
                )

            for p, params in enumerate(fatigue_suffix):
                name_tp = f"{var_names_with_suffix[-1]}_{params}"
                ConfigureProblem._adjust_mapping(name_tp, [var_names_with_suffix[-1]], nlp)
                ConfigureProblem.configure_new_variable(name_tp, name_elements, ocp, nlp, True, False, skip_plot=True)
                nlp.plot[name_tp] = CustomPlot(
                    lambda t, x, u, p, key, mod: mod * x[nlp.states[key].index, :],
                    plot_type=PlotType.INTEGRATED,
                    combine_to=fatigue_plot_name,
                    key=name_tp,
                    color=fatigue_color[i][p],
                    mod=plot_factor[i],
                )

        # Create a fake accessor for the name of the controls so it can be directly called in nlp.controls
        if split_controls:
            ConfigureProblem.append_faked_optim_var(name, nlp.controls, var_names_with_suffix)
        else:
            for meta_suffix in var_names_with_suffix:
                ConfigureProblem.append_faked_optim_var(meta_suffix, nlp.controls, [name])

        return True

    @staticmethod
    def configure_new_variable(
        name: str,
        name_elements: list,
        ocp,
        nlp,
        as_states: bool,
        as_controls: bool,
        as_states_dot: bool = False,
        fatigue: FatigueList = None,
        combine_name: str = None,
        combine_state_control_plot: bool = False,
        skip_plot: bool = False,
        axes_idx: Mapping = None,
    ):
        """
        Add a new variable to the states/controls pool

        Parameters
        ----------
        name: str
            The name of the new variable to add
        name_elements: list[str]
            The name of each element of the vector
        nlp: NonLinearProgram
            A reference to the phase
        as_states: bool
            If the new variable should be added to the state variable set
        as_states_dot: bool
            If the new variable should be added to the state_dot variable set
        as_controls: bool
            If the new variable should be added to the control variable set
        fatigue: FatigueList
            The list of fatigable item
        combine_name: str
            The name of a previously added plot to combine to
        combine_state_control_plot: bool
            If states and controls plot should be combined. Only effective if as_states and as_controls are both True
        skip_plot: bool
            If no plot should be automatically added
        """

        if combine_state_control_plot and combine_name is not None:
            raise ValueError("combine_name and combine_state_control_plot cannot be defined simultaneously")

        def define_cx(n_col: int) -> list:
            _cx = [nlp.cx() for _ in range(n_col)]
            for idx in nlp.variable_mappings[name].to_first.map_idx:
                if idx is None:
                    continue
                for j in range(len(_cx)):
                    sign = "-" if np.sign(idx) < 0 else ""
                    _cx[j] = vertcat(
                        _cx[j], nlp.cx.sym(f"{sign}{name}_{name_elements[abs(idx)]}_{nlp.phase_idx}_{j}", 1, 1)
                    )
            return _cx

        if ConfigureProblem._manage_fatigue_to_new_variable(
            name, name_elements, ocp, nlp, as_states, as_controls, fatigue
        ):
            # If the element is fatigable, this function calls back configure_new_variable to fill everything.
            # Therefore, we can exist now
            return

        if name not in nlp.variable_mappings:
            nlp.variable_mappings[name] = BiMapping(range(len(name_elements)), range(len(name_elements)))

        copy_states = False
        if nlp.use_states_from_phase_idx is not None:
            if nlp.use_states_from_phase_idx < nlp.phase_idx:
                if name in ocp.nlp[nlp.use_states_from_phase_idx].states:
                    copy_states = True

        copy_controls = False
        if nlp.use_controls_from_phase_idx is not None:
            if nlp.use_controls_from_phase_idx < nlp.phase_idx:
                if name in ocp.nlp[nlp.use_controls_from_phase_idx].controls:
                    copy_controls = True

        copy_states_dot = False
        if nlp.use_states_dot_from_phase_idx is not None:
            if nlp.use_states_dot_from_phase_idx < nlp.phase_idx:
                if name in ocp.nlp[nlp.use_states_dot_from_phase_idx].states_dot:
                    copy_states_dot = True

        mx_states = [] if not copy_states else [ocp.nlp[nlp.use_states_from_phase_idx].states[name].mx]
        mx_controls = [] if not copy_controls else [ocp.nlp[nlp.use_controls_from_phase_idx].controls[name].mx]
        mx_states_dot = [] if not copy_states_dot else [ocp.nlp[nlp.use_states_dot_from_phase_idx].states_dot[name].mx]

        # if mapping on variables, what do we do with mapping on the nodes ?

        for i in nlp.variable_mappings[name].to_second.map_idx:
            var_name = f"{'-' if np.sign(i) < 0 else ''}{name}_{name_elements[abs(i)]}_MX" if i is not None else "zero"

            if not copy_states:
                mx_states.append(MX.sym(var_name, 1, 1))

            if not copy_controls:
                mx_controls.append(MX.sym(var_name, 1, 1))

            if not copy_states_dot:
                mx_states_dot.append(MX.sym(var_name, 1, 1))

        mx_states = vertcat(*mx_states)
        mx_controls = vertcat(*mx_controls)
        mx_states_dot = vertcat(*mx_states_dot)

        if not axes_idx:
            axes_idx = Mapping(range(len(name_elements)))

        legend = []
        for idx, name_el in enumerate(name_elements):
            if idx is not None and idx in axes_idx.map_idx:
                current_legend = f"{name}_{name_el}"
                for i in range(ocp.n_phases):
                    if as_states:
                        current_legend += f"-{ocp.nlp[i].use_states_from_phase_idx}"
                    if as_controls:
                        current_legend += f"-{ocp.nlp[i].use_controls_from_phase_idx}"
                legend += [current_legend]

        if as_states:
            n_cx = nlp.ode_solver.polynomial_degree + 2 if isinstance(nlp.ode_solver, OdeSolver.COLLOCATION) else 2
            cx = (
                ocp.nlp[nlp.use_states_from_phase_idx].states[name].original_cx
                if copy_states
                else define_cx(n_col=n_cx)
            )

            nlp.states.append(name, cx, mx_states, nlp.variable_mappings[name])
            if not skip_plot:
                nlp.plot[f"{name}_states"] = CustomPlot(
                    lambda t, x, u, p: x[nlp.states[name].index, :],
                    plot_type=PlotType.INTEGRATED,
                    axes_idx=axes_idx,
                    legend=legend,
                    combine_to=combine_name,
                )

        if as_controls:
            cx = (
                ocp.nlp[nlp.use_controls_from_phase_idx].controls[name].original_cx
                if copy_controls
                else define_cx(n_col=2)
            )

            nlp.controls.append(name, cx, mx_controls, nlp.variable_mappings[name])

            plot_type = PlotType.PLOT if nlp.control_type == ControlType.LINEAR_CONTINUOUS else PlotType.STEP
            if not skip_plot:
                nlp.plot[f"{name}_controls"] = CustomPlot(
                    lambda t, x, u, p: u[nlp.controls[name].index, :],
                    plot_type=plot_type,
                    axes_idx=axes_idx,
                    legend=legend,
                    combine_to=f"{name}_states" if as_states and combine_state_control_plot else combine_name,
                )

        if as_states_dot:
            n_cx = nlp.ode_solver.polynomial_degree + 1 if isinstance(nlp.ode_solver, OdeSolver.COLLOCATION) else 2
            cx = (
                ocp.nlp[nlp.use_states_dot_from_phase_idx].states_dot[name].original_cx
                if copy_states_dot
                else define_cx(n_col=n_cx)
            )

            nlp.states_dot.append(name, cx, mx_states_dot, nlp.variable_mappings[name])

    @staticmethod
    def configure_q(ocp, nlp, as_states: bool, as_controls: bool, as_states_dot: bool = False):
        """
        Configure the generalized coordinates

        Parameters
        ----------
        nlp: NonLinearProgram
            A reference to the phase
        as_states: bool
            If the generalized coordinates should be a state
        as_controls: bool
            If the generalized coordinates should be a control
        as_states_dot: bool
            If the generalized velocities should be a state_dot
        """

        name = "q"
        name_q = [name.to_string() for name in nlp.model.nameDof()]
        axes_idx = ConfigureProblem._apply_phase_mapping(ocp, nlp, name)
        ConfigureProblem.configure_new_variable(
            name,
            name_q,
            ocp,
            nlp,
            as_states,
            as_controls,
            as_states_dot,
            axes_idx=axes_idx,
        )

    @staticmethod
    def configure_qdot(ocp, nlp, as_states: bool, as_controls: bool, as_states_dot: bool = False):
        """
        Configure the generalized velocities

        Parameters
        ----------
        nlp: NonLinearProgram
            A reference to the phase
        as_states: bool
            If the generalized velocities should be a state
        as_controls: bool
            If the generalized velocities should be a control
        as_states_dot: bool
            If the generalized velocities should be a state_dot
        """

        name = "qdot"
        name_qdot = ConfigureProblem._get_kinematics_based_names(nlp, name)
        ConfigureProblem._adjust_mapping(name, ["q", "qdot", "taudot"], nlp)
        axes_idx = ConfigureProblem._apply_phase_mapping(ocp, nlp, name)
        ConfigureProblem.configure_new_variable(
            name, name_qdot, ocp, nlp, as_states, as_controls, as_states_dot, axes_idx=axes_idx
        )

    @staticmethod
    def configure_qddot(ocp, nlp, as_states: bool, as_controls: bool, as_states_dot: bool = False):
        """
        Configure the generalized accelerations

        Parameters
        ----------
        nlp: NonLinearProgram
            A reference to the phase
        as_states: bool
            If the generalized velocities should be a state
        as_controls: bool
            If the generalized velocities should be a control
        as_states_dot: bool
            If the generalized accelerations should be a state_dot
        """

        name = "qddot"
        name_qddot = ConfigureProblem._get_kinematics_based_names(nlp, name)
        ConfigureProblem._adjust_mapping(name, ["q", "qdot"], nlp)
        axes_idx = ConfigureProblem._apply_phase_mapping(ocp, nlp, name)
        ConfigureProblem.configure_new_variable(
            name, name_qddot, ocp, nlp, as_states, as_controls, as_states_dot, axes_idx=axes_idx
        )

    @staticmethod
    def configure_qdddot(ocp, nlp, as_states: bool, as_controls: bool):
        """
        Configure the generalized accelerations

        Parameters
        ----------
        nlp: NonLinearProgram
            A reference to the phase
        as_states: bool
            If the generalized velocities should be a state
        as_controls: bool
            If the generalized velocities should be a control
        """

        name = "qdddot"
        name_qdddot = ConfigureProblem._get_kinematics_based_names(nlp, name)
        ConfigureProblem._adjust_mapping(name, ["q", "qdot", "qddot"], nlp)
        axes_idx = ConfigureProblem._apply_phase_mapping(ocp, nlp, name)
        ConfigureProblem.configure_new_variable(name, name_qdddot, ocp, nlp, as_states, as_controls, axes_idx=axes_idx)

    @staticmethod
    def configure_tau(ocp, nlp, as_states: bool, as_controls: bool, fatigue: FatigueList = None):
        """
        Configure the generalized forces

        Parameters
        ----------
        nlp: NonLinearProgram
            A reference to the phase
        as_states: bool
            If the generalized forces should be a state
        as_controls: bool
            If the generalized forces should be a control
        fatigue: FatigueList
            If the dynamics with fatigue should be declared
        """

        name = "tau"
        name_tau = ConfigureProblem._get_kinematics_based_names(nlp, name)
        ConfigureProblem._adjust_mapping(name, ["qdot", "taudot"], nlp)
        axes_idx = ConfigureProblem._apply_phase_mapping(ocp, nlp, name)
        ConfigureProblem.configure_new_variable(
            name, name_tau, ocp, nlp, as_states, as_controls, fatigue=fatigue, axes_idx=axes_idx
        )

    @staticmethod
    def append_faked_optim_var(name, optim_var, keys: list):
        """
        Add a fake optim var by combining vars in keys

        Parameters
        ----------
        optim_var: OptimizationVariableList
            states or controls
        keys: list
            The list of keys to combine
        """

        index = []
        mx = MX()
        to_second = []
        to_first = []
        for key in keys:
            index.extend(list(optim_var[key].index))
            mx = vertcat(mx, optim_var[key].mx)
            to_second.extend(list(np.array(optim_var[key].mapping.to_second.map_idx) + len(to_second)))
            to_first.extend(list(np.array(optim_var[key].mapping.to_first.map_idx) + len(to_first)))

        optim_var.append_fake(name, index, mx, BiMapping(to_second, to_first))

    @staticmethod
    def configure_taudot(ocp, nlp, as_states: bool, as_controls: bool):
        """
        Configure the generalized forces derivative

        Parameters
        ----------
        nlp: NonLinearProgram
            A reference to the phase
        as_states: bool
            If the generalized force derivatives should be a state
        as_controls: bool
            If the generalized force derivatives should be a control
        """

        name = "taudot"
        name_taudot = ConfigureProblem._get_kinematics_based_names(nlp, name)
        ConfigureProblem._adjust_mapping(name, ["qdot", "tau"], nlp)
        axes_idx = ConfigureProblem._apply_phase_mapping(ocp, nlp, name)
        ConfigureProblem.configure_new_variable(name, name_taudot, ocp, nlp, as_states, as_controls, axes_idx=axes_idx)

    @staticmethod
    def configure_contact_forces(ocp, nlp, as_states: bool, as_controls: bool):
        """
        Configure the generalized forces derivative

        Parameters
        ----------
        nlp: NonLinearProgram
            A reference to the phase
        as_states: bool
            If the generalized force derivatives should be a state
        as_controls: bool
            If the generalized force derivatives should be a control
        """

        name_contact_forces = [name.to_string() for name in nlp.model.contactNames()]
        ConfigureProblem.configure_new_variable("fext", name_contact_forces, ocp, nlp, as_states, as_controls)

    @staticmethod
    def configure_soft_contact_forces(ocp, nlp, as_states: bool, as_controls: bool):
        """
        Configure the generalized forces derivative

        Parameters
        ----------
        nlp: NonLinearProgram
            A reference to the phase
        as_states: bool
            If the generalized force derivatives should be a state
        as_controls: bool
            If the generalized force derivatives should be a control
        """
        name_soft_contact_forces = []
        component_list = ["fx", "fy", "fz"]  # TODO: find a better place to hold this or define it in biorbd ?
        for ii in range(nlp.model.nbSoftContacts()):
            name_soft_contact_forces.extend(
                [
                    f"{nlp.model.softContactName(ii).to_string()}_{name}"
                    for name in component_list
                    if nlp.model.softContactName(ii).to_string() not in name_soft_contact_forces
                ]
            )

        ConfigureProblem.configure_new_variable("fext", name_soft_contact_forces, ocp, nlp, as_states, as_controls)

    @staticmethod
    def configure_muscles(ocp, nlp, as_states: bool, as_controls: bool, fatigue: FatigueList = None):
        """
        Configure the muscles

        Parameters
        ----------
        nlp: NonLinearProgram
            A reference to the phase
        as_states: bool
            If the muscles should be a state
        as_controls: bool
            If the muscles should be a control
        fatigue: FatigueList
            The list of fatigue parameters
        """

        muscle_names = [names.to_string() for names in nlp.model.muscleNames()]
        ConfigureProblem.configure_new_variable(
            "muscles",
            muscle_names,
            ocp,
            nlp,
            as_states,
            as_controls,
            combine_state_control_plot=True,
            fatigue=fatigue,
        )

    @staticmethod
    def _adjust_mapping(key_to_adjust: str, reference_keys: list, nlp):
        """
        Automatic mapping duplicator basing the values on the another mapping

        Parameters
        ----------
        key_to_adjust: str
            The name of the variable to create if not already defined
        reference_keys: list[str]
            The reference keys, as soon one is found, it is used and the function returns
        nlp: NonLinearProgram
            A reference to the phase
        """

        if key_to_adjust not in nlp.variable_mappings:
            for n in reference_keys:
                if n in nlp.variable_mappings:
                    if n == "q":
                        q_map = list(nlp.variable_mappings[n].to_first.map_idx)
                        target = list(range(nlp.model.nbQ()))
                        if nlp.model.nbQuat() > 0:
                            if q_map != target:
                                raise RuntimeError(
                                    "It is not possible to define a q mapping without a qdot or tau mapping"
                                    "while the model has quaternions"
                                )
                            target = list(range(nlp.model.nbQdot()))
                        nlp.variable_mappings[key_to_adjust] = BiMapping(target, target)
                    else:
                        nlp.variable_mappings[key_to_adjust] = nlp.variable_mappings[n]
                    return
            raise RuntimeError("Could not adjust mapping with the reference_keys provided")

    @staticmethod
    def _apply_phase_mapping(ocp, nlp, name):
        if nlp.phase_mapping:
            if name in nlp.variable_mappings.keys():
                double_mapping = nlp.variable_mappings[name].to_first.map(nlp.phase_mapping.map_idx).T.tolist()[0]
                double_mapping = [int(double_mapping[i]) for i in range(len(double_mapping))]
            else:
                double_mapping = nlp.phase_mapping.map_idx
            axes_idx = Mapping(double_mapping)
        else:
            axes_idx = None
        return axes_idx


class DynamicsFcn(FcnEnum):
    """
    Selection of valid dynamics functions
    """

    TORQUE_DRIVEN = (ConfigureProblem.torque_driven,)
    TORQUE_DERIVATIVE_DRIVEN = (ConfigureProblem.torque_derivative_driven,)
    TORQUE_ACTIVATIONS_DRIVEN = (ConfigureProblem.torque_activations_driven,)
    JOINTS_ACCELERATION_DRIVEN = (ConfigureProblem.joints_acceleration_driven,)
    MUSCLE_DRIVEN = (ConfigureProblem.muscle_driven,)
    CUSTOM = (ConfigureProblem.custom,)


class Dynamics(OptionGeneric):
    """
    A placeholder for the chosen dynamics by the user

    Attributes
    ----------
    dynamic_function: Callable
        The custom dynamic function provided by the user
    configure: Callable
        The configuration function provided by the user that declares the NLP (states and controls),
        usually only necessary when defining custom functions
    expand: bool
        If the continuity constraint should be expand. This can be extensive on RAM

    """

    def __init__(
        self,
        dynamics_type: Union[Callable, DynamicsFcn],
        expand: bool = False,
        **params: Any,
    ):
        """
        Parameters
        ----------
        dynamics_type: Union[Callable, DynamicsFcn]
            The chosen dynamic functions
        params: Any
            Any parameters to pass to the dynamic and configure functions
        expand: bool
            If the continuity constraint should be expand. This can be extensive on RAM
        """

        configure = None
        if not isinstance(dynamics_type, DynamicsFcn):
            configure = dynamics_type
            dynamics_type = DynamicsFcn.CUSTOM
        else:
            if "configure" in params:
                configure = params["configure"]
                del params["configure"]

        dynamic_function = None
        if "dynamic_function" in params:
            dynamic_function = params["dynamic_function"]
            del params["dynamic_function"]

        super(Dynamics, self).__init__(type=dynamics_type, **params)
        self.dynamic_function = dynamic_function
        self.configure = configure
        self.expand = expand


class DynamicsList(UniquePerPhaseOptionList):
    """
    A list of Dynamics if more than one is required, typically when more than one phases are declared

    Methods
    -------
    add(dynamics: DynamicsFcn, **extra_parameters)
        Add a new Dynamics to the list
    print(self)
        Print the DynamicsList to the console
    """

    def add(self, dynamics_type: Union[Callable, Dynamics, DynamicsFcn], **extra_parameters: Any):
        """
        Add a new Dynamics to the list

        Parameters
        ----------
        dynamics_type: Union[Callable, Dynamics, DynamicsFcn]
            The chosen dynamic functions
        extra_parameters: dict
            Any parameters to pass to Dynamics
        """

        if isinstance(dynamics_type, Dynamics):
            self.copy(dynamics_type)

        else:
            super(DynamicsList, self)._add(dynamics_type=dynamics_type, option_type=Dynamics, **extra_parameters)

    def print(self):
        """
        Print the DynamicsList to the console
        """
        raise NotImplementedError("Printing of DynamicsList is not ready yet")<|MERGE_RESOLUTION|>--- conflicted
+++ resolved
@@ -437,13 +437,8 @@
         if rigidbody_dynamics != RigidBodyDynamics.ODE:
             raise NotImplementedError("Implicit dynamics not implemented yet.")
 
-<<<<<<< HEAD
-        ConfigureProblem.configure_q(nlp, as_states=True, as_controls=False)
-        ConfigureProblem.configure_qdot(nlp, as_states=True, as_controls=False, as_states_dot=True)
-=======
         ConfigureProblem.configure_q(ocp, nlp, as_states=True, as_controls=False)
-        ConfigureProblem.configure_qdot(ocp, nlp, as_states=True, as_controls=False)
->>>>>>> dddd1d39
+        ConfigureProblem.configure_qdot(ocp, nlp, as_states=True, as_controls=False, as_states_dot=True)
         # Configure qddot joints
         nb_root = nlp.model.nbRoot()
         if not nb_root > 0:
@@ -456,11 +451,7 @@
 
         name_qddot_joints = [str(i + nb_root) for i in range(nlp.model.nbQddot() - nb_root)]
         ConfigureProblem.configure_new_variable(
-<<<<<<< HEAD
-            "qddot_joints", name_qddot_joints, nlp, as_states=False, as_controls=True, as_states_dot=True
-=======
-            "qddot_joints", name_qddot_joints, ocp, nlp, as_states=False, as_controls=True
->>>>>>> dddd1d39
+            "qddot_joints", name_qddot_joints, ocp, nlp, as_states=False, as_controls=True, as_states_dot=True
         )
 
         ConfigureProblem.configure_dynamics_function(
