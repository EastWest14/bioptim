from typing import Callable, Union, Any
import multiprocessing as mp
from copy import copy
import tkinter
from itertools import accumulate

import numpy as np
from matplotlib import pyplot as plt, lines
from matplotlib.ticker import StrMethodFormatter
from casadi import Callback, nlpsol_out, nlpsol_n_out, Sparsity, DM

from ..limits.path_conditions import Bounds
from ..misc.enums import PlotType, ControlType, InterpolationType, Shooting, SolutionIntegrator, IntegralApproximation
from ..misc.mapping import Mapping
from ..optimization.solution import Solution


class CustomPlot:
    """
    Interface to create/add plots of the simulation

    Attributes
    ----------
    function: Callable[states, controls, parameters]
        The function to call to update the graph
    type: PlotType
        Type of plot to use
    phase_mappings: Mapping
        The index of the plot across the phases
    legend: Union[tuple[str], list[str]]
        The titles of the graphs
    combine_to: str
        The name of the variable to combine this one with
    color: str
        The color of the line as specified in matplotlib
    linestyle: str
        The style of the line as specified in matplotlib
    ylim: Union[tuple[float, float], list[float, float]]
        The ylim of the axes as specified in matplotlib
    bounds: Bounds
        The bounds to show on the graph
    node_idx : list
        The node time to be plotted on the graphs
    parameters: Any
        The parameters of the function
    """

    def __init__(
        self,
        update_function: Callable,
        plot_type: PlotType = PlotType.PLOT,
        axes_idx: Union[Mapping, tuple, list] = None,
        legend: Union[tuple, list] = None,
        combine_to: str = None,
        color: str = None,
        linestyle: str = None,
        ylim: Union[tuple, list] = None,
        bounds: Bounds = None,
        node_idx: list = None,
        label: list = None,
        compute_derivative: bool = False,
        integration_rule: IntegralApproximation = IntegralApproximation.RECTANGLE,
        **parameters: Any,
    ):
        """
        Parameters
        ----------
        update_function: Callable[states, controls, parameters]
            The function to call to update the graph
        plot_type: PlotType
            Type of plot to use
        axes_idx: Union[Mapping, tuple, list]
            The index of the plot across the phases
        legend: Union[tuple[str], list[str]]
            The titles of the graphs
        combine_to: str
            The name of the variable to combine this one with
        color: str
            The color of the line as specified in matplotlib
        linestyle: str
            The style of the line as specified in matplotlib
        ylim: Union[tuple[float, float], list[float, float]]
            The ylim of the axes as specified in matplotlib
        bounds: Bounds
            The bounds to show on the graph
        node_idx: list
            The node time to be plotted on the graphs
        label: list
            Label of the curve to plot (to be added to the legend)
        compute_derivative: bool
            If the function should send the next node with x and u. Prevents from computing all at once (therefore a bit slower)
        """

        self.function = update_function
        self.type = plot_type
        if axes_idx is None:
            self.phase_mappings = None  # Will be set later
        elif isinstance(axes_idx, (tuple, list)):
            self.phase_mappings = Mapping(axes_idx)
        elif isinstance(axes_idx, Mapping):
            self.phase_mappings = axes_idx
        else:
            raise RuntimeError("phase_mapping must be a list or a Mapping")
        self.legend = legend if legend is not None else ()
        self.combine_to = combine_to
        self.color = color
        self.linestyle = linestyle
        self.ylim = ylim
        self.bounds = bounds
        self.node_idx = node_idx
        self.label = label
        self.compute_derivative = compute_derivative
        self.integration_rule = integration_rule
        self.parameters = parameters


class PlotOcp:
    """
    Attributes
    ----------
    show_bounds: bool
        If the plot should adapt to bounds or to ydata
    all_figures: list
        The list of handlers to the matplotlib figures
    automatically_organize: bool
        If the figure should be automatically organized on screen
    axes: dict
        The dictionary of handlers to the matplotlib axes
    height_step: float
        The height of the figure
    n_horizontal_windows: int
        The number of figure columns
    ns: int
        The total number of shooting points
    n_vertical_windows: int
        The number of figure rows
    ocp: OptimalControlProgram
        A reference to the full ocp
    plots: list
        The list of handlers to the matplotlib plots for the ydata
    plots_bounds: list
        The list of handlers to the matplotlib plots for the bounds
    plot_func: dict
        The dictionary of all the CustomPlot
    plot_options: dict
        matplotlib options template for specified PlotType
    plots_vertical_lines: list
        The list of handlers to the matplotlib plots for the phase separators
    shooting_type: Shooting
        The type of integration method
    t: list[float]
        The time vector
    tf: list[float]
        The times at the end of each phase
    t_integrated: list[float]
        The time vector integrated
    t_idx_to_optimize: list[int]
        The index of the phases where time is a variable to optimize (non constant)
    top_margin: float
        The space between the top of the screen and the figure when automatically rearrange
    variable_sizes: list[int]
        The size of all variables. This helps declaring all the plots in advance
    width_step: float
        The width of the figure
    ydata: list
        The actual current data to be plotted. It is update by update_data

    Methods
    -------
    __update_time_vector(self)
        Setup the time and time integrated vector, which is the x-axes of the graphs
    __create_plots(self)
        Setup the plots
    __add_new_axis(self, variable: str, nb: int, n_rows: int, n_cols: int)
        Add a new axis to the axes pool
    _organize_windows(self, n_windows: int)
        Automatically organize the figure across the screen.
    find_phases_intersections(self)
        Finds the intersection between the phases
    show()
        Force the show of the graphs. This is a blocking function
    update_data(self, v: dict)
        Update ydata from the variable a solution structure
    __update_xdata(self)
        Update of the time axes in plots
    __append_to_ydata(self, data: list)
        Parse the data list to create a single list of all ydata that will fit the plots vector
    __update_axes(self)
        Update the plotted data from ydata
    __compute_ylim(min_val: Union[np.ndarray, DM], max_val: Union[np.ndarray, DM], factor: float) -> tuple:
        Dynamically find the ylim
    _generate_windows_size(nb: int) -> tuple[int, int]
        Defines the number of column and rows of subplots from the number of variables to plot.
    """

    def __init__(
        self,
        ocp,
        automatically_organize: bool = True,
        show_bounds: bool = False,
        shooting_type: Shooting = Shooting.MULTIPLE,
        integrator: SolutionIntegrator = SolutionIntegrator.DEFAULT,
    ):
        """
        Prepares the figures during the simulation

        Parameters
        ----------
        ocp: OptimalControlProgram
            A reference to the ocp to show
        automatically_organize: bool
            If the figures should be spread on the screen automatically
        show_bounds: bool
            If the axes should fit the bounds (True) or the data (False)
        shooting_type: Shooting
            The type of integration method
        integrator: SolutionIntegrator
             Use the ode defined by OCP or use a separate integrator provided by scipy

        """
        for i in range(1, ocp.n_phases):
            if len(ocp.nlp[0].states["q"]) != len(ocp.nlp[i].states["q"]):
                raise RuntimeError("Graphs with nbQ different at each phase is not implemented yet")

        self.ocp = ocp
        self.plot_options = {
            "general_options": {"use_tight_layout": False},
            "non_integrated_plots": {"linestyle": "-", "markersize": 3, "linewidth": 1.1},
            "integrated_plots": {"linestyle": "-", "markersize": 3, "linewidth": 1.1},
            "point_plots": {"linestyle": None, "marker": ".", "markersize": 15},
            "bounds": {"color": "k", "linewidth": 0.4, "linestyle": "-"},
            "grid": {"color": "k", "linestyle": "-", "linewidth": 0.15},
            "vertical_lines": {"color": "k", "linestyle": "--", "linewidth": 1.2},
        }

        self.ydata = []
        self.ns = 0

        self.t = []
        self.t_integrated = []
        self.integrator = integrator

        if isinstance(self.ocp.original_phase_time, (int, float)):
            self.tf = [self.ocp.original_phase_time]
        else:
            self.tf = list(self.ocp.original_phase_time)
        self.t_idx_to_optimize = []
        for i, nlp in enumerate(self.ocp.nlp):
            if isinstance(nlp.tf, self.ocp.cx):
                self.t_idx_to_optimize.append(i)
        self.__update_time_vector()

        self.axes = {}
        self.plots = []
        self.plots_vertical_lines = []
        self.plots_bounds = []
        self.all_figures = []

        self.automatically_organize = automatically_organize
        self.n_vertical_windows: Union[int, None] = None
        self.n_horizontal_windows: Union[int, None] = None
        self.top_margin: Union[int, None] = None
        self.height_step: Union[int, None] = None
        self.width_step: Union[int, None] = None
        self._organize_windows(len(self.ocp.nlp[0].states) + len(self.ocp.nlp[0].controls))

        self.plot_func = {}
        self.variable_sizes = []
        self.show_bounds = show_bounds
        self.__create_plots()
        self.shooting_type = shooting_type

        horz = 0
        vert = 1 if len(self.all_figures) < self.n_vertical_windows * self.n_horizontal_windows else 0
        for i, fig in enumerate(self.all_figures):
            if self.automatically_organize:
                try:
                    fig.canvas.manager.window.move(
                        int(vert * self.width_step), int(self.top_margin + horz * self.height_step)
                    )
                    vert += 1
                    if vert >= self.n_vertical_windows:
                        horz += 1
                        vert = 0
                except AttributeError:
                    pass
            fig.canvas.draw()
            if self.plot_options["general_options"]["use_tight_layout"]:
                fig.tight_layout()

    def __update_time_vector(self):
        """
        Setup the time and time integrated vector, which is the x-axes of the graphs

        """

        self.t = []
        self.t_integrated = []
        last_t = 0
        for phase_idx, nlp in enumerate(self.ocp.nlp):
            n_int_steps = (
                nlp.ode_solver.steps_scipy if self.integrator != SolutionIntegrator.DEFAULT else nlp.ode_solver.steps
            )
            dt_ns = self.tf[phase_idx] / nlp.ns
            time_phase_integrated = []
            last_t_int = copy(last_t)
            for _ in range(nlp.ns):
                if nlp.ode_solver.is_direct_collocation and self.integrator == SolutionIntegrator.DEFAULT:
                    time_phase_integrated.append(np.array(nlp.dynamics[0].step_time) * dt_ns + last_t_int)
                else:
                    time_phase_integrated.append(np.linspace(last_t_int, last_t_int + dt_ns, n_int_steps + 1))

                last_t_int += dt_ns
            self.t_integrated.append(time_phase_integrated)

            self.ns += nlp.ns + 1
            time_phase = np.linspace(last_t, last_t + self.tf[phase_idx], nlp.ns + 1)
            last_t += self.tf[phase_idx]
            self.t.append(time_phase)

    def __create_plots(self):
        """
        Setup the plots
        """

        def legend_without_duplicate_labels(ax):
            handles, labels = ax.get_legend_handles_labels()
            unique = [(h, l) for i, (h, l) in enumerate(zip(handles, labels)) if l not in labels[:i]]
            if unique:
                ax.legend(*zip(*unique))

        variable_sizes = []
        for i, nlp in enumerate(self.ocp.nlp):
            variable_sizes.append({})
            if nlp.plot:
                for key in nlp.plot:
                    if isinstance(nlp.plot[key], tuple):
                        nlp.plot[key] = nlp.plot[key][0]
                    if nlp.plot[key].phase_mappings is None:
                        size = (
                            nlp.plot[key]
                            .function(
                                np.nan,
                                np.zeros((nlp.states.shape, 2)),
                                np.zeros((nlp.controls.shape, 2)),
                                np.zeros((nlp.parameters.shape, 2)),
                                **nlp.plot[key].parameters,
                            )
                            .shape[0]
                        )
                        nlp.plot[key].phase_mappings = Mapping(range(size))
                    else:
                        size = len(nlp.plot[key].phase_mappings.map_idx)
                    if key not in variable_sizes[i]:
                        variable_sizes[i][key] = size
                    else:
                        variable_sizes[i][key] = max(variable_sizes[i][key], size)
        self.variable_sizes = variable_sizes
        if not variable_sizes:
            # No graph was setup in problem_type
            return

        self.plot_func = {}
        for i, nlp in enumerate(self.ocp.nlp):
            for variable in self.variable_sizes[i]:
                if nlp.plot[variable].combine_to:
                    self.axes[variable] = self.axes[nlp.plot[variable].combine_to]
                    axes = self.axes[variable][1]
                elif i > 0 and variable in self.axes:
                    axes = self.axes[variable][1]
                else:
                    nb = max(
                        [
                            max(nlp.plot[variable].phase_mappings.map_idx) + 1 if variable in nlp.plot else 0
                            for nlp in self.ocp.nlp
                        ]
                    )
                    n_cols, n_rows = PlotOcp._generate_windows_size(nb)
                    axes = self.__add_new_axis(variable, nb, n_rows, n_cols)
                    self.axes[variable] = [nlp.plot[variable], axes]

                if variable not in self.plot_func:
                    self.plot_func[variable] = [
                        nlp_tp.plot[variable] if variable in nlp_tp.plot else None for nlp_tp in self.ocp.nlp
                    ]

                if not self.plot_func[variable][i]:
                    continue
                mapping = self.plot_func[variable][i].phase_mappings.map_idx
                for ctr, k in enumerate(mapping):
                    ax = axes[k]
                    if k < len(self.plot_func[variable][i].legend):
                        axes[k].set_title(self.plot_func[variable][i].legend[k])
                    ax.grid(**self.plot_options["grid"])
                    ax.set_xlim(0, self.t[-1][-1])
                    if nlp.plot[variable].ylim:
                        ax.set_ylim(nlp.plot[variable].ylim)
                    elif self.show_bounds and nlp.plot[variable].bounds:
                        if nlp.plot[variable].bounds.type != InterpolationType.CUSTOM:
                            y_min = nlp.plot[variable].bounds.min[ctr, :].min()
                            y_max = nlp.plot[variable].bounds.max[ctr, :].max()
                        else:
                            nlp.plot[variable].bounds.check_and_adjust_dimensions(len(mapping), nlp.ns)
                            y_min = min([nlp.plot[variable].bounds.min.evaluate_at(j)[k] for j in range(nlp.ns)])
                            y_max = max([nlp.plot[variable].bounds.max.evaluate_at(j)[k] for j in range(nlp.ns)])
                        y_range, _ = self.__compute_ylim(y_min, y_max, 1.25)
                        ax.set_ylim(y_range)
                    plot_type = self.plot_func[variable][i].type

                    t = self.t[i][nlp.plot[variable].node_idx] if plot_type == PlotType.POINT else self.t[i]
                    if self.plot_func[variable][i].label:
                        label = self.plot_func[variable][i].label
                    else:
                        label = None

                    if plot_type == PlotType.PLOT:
                        zero = np.zeros((t.shape[0], 1))
                        color = self.plot_func[variable][i].color if self.plot_func[variable][i].color else "tab:green"
                        self.plots.append(
                            [
                                plot_type,
                                i,
                                ax.plot(
                                    t,
                                    zero,
                                    color=color,
                                    zorder=0,
                                    label=label,
                                    **self.plot_options["non_integrated_plots"],
                                )[0],
                            ]
                        )
                    elif plot_type == PlotType.INTEGRATED:
                        plots_integrated = []
                        n_int_steps = (
                            nlp.ode_solver.steps_scipy
                            if self.integrator != SolutionIntegrator.DEFAULT
                            else nlp.ode_solver.steps
                        )
                        zero = np.zeros(n_int_steps + 1)
                        color = self.plot_func[variable][i].color if self.plot_func[variable][i].color else "tab:brown"
                        for cmp in range(nlp.ns):
                            plots_integrated.append(
                                ax.plot(
                                    self.t_integrated[i][cmp],
                                    zero,
                                    color=color,
                                    label=label,
                                    **self.plot_options["integrated_plots"],
                                )[0]
                            )
                        self.plots.append([plot_type, i, plots_integrated])
                    elif plot_type == PlotType.STEP:
                        zero = np.zeros((t.shape[0], 1))
                        color = self.plot_func[variable][i].color if self.plot_func[variable][i].color else "tab:orange"
                        linestyle = (
                            self.plot_func[variable][i].linestyle if self.plot_func[variable][i].linestyle else "-"
                        )
                        self.plots.append(
                            [
                                plot_type,
                                i,
                                ax.step(t, zero, linestyle, where="post", color=color, zorder=0, label=label)[0],
                            ]
                        )
                    elif plot_type == PlotType.POINT:
                        zero = np.zeros((t.shape[0], 1))
                        color = self.plot_func[variable][i].color if self.plot_func[variable][i].color else "tab:purple"
                        self.plots.append(
                            [
                                plot_type,
                                i,
                                ax.plot(
                                    t, zero, color=color, zorder=0, label=label, **self.plot_options["point_plots"]
                                )[0],
                                variable,
                            ]
                        )
                    else:
                        raise RuntimeError(f"{plot_type} is not implemented yet")

                    legend_without_duplicate_labels(ax)

                for j, ax in enumerate(axes):
                    intersections_time = self.find_phases_intersections()
                    for time in intersections_time:
                        self.plots_vertical_lines.append(ax.axvline(time, **self.plot_options["vertical_lines"]))

                    if nlp.plot[variable].bounds and self.show_bounds:
                        if nlp.plot[variable].bounds.type == InterpolationType.EACH_FRAME:
                            ns = nlp.plot[variable].bounds.min.shape[1] - 1
                        else:
                            ns = nlp.ns
                        nlp.plot[variable].bounds.check_and_adjust_dimensions(n_elements=len(mapping), n_shooting=ns)
                        bounds_min = np.array([nlp.plot[variable].bounds.min.evaluate_at(k)[j] for k in range(ns + 1)])
                        bounds_max = np.array([nlp.plot[variable].bounds.max.evaluate_at(k)[j] for k in range(ns + 1)])
                        if bounds_min.shape[0] == nlp.ns:
                            bounds_min = np.concatenate((bounds_min, [bounds_min[-1]]))
                            bounds_max = np.concatenate((bounds_max, [bounds_max[-1]]))

                        self.plots_bounds.append(
                            [ax.step(self.t[i], bounds_min, where="post", **self.plot_options["bounds"]), i]
                        )
                        self.plots_bounds.append(
                            [ax.step(self.t[i], bounds_max, where="post", **self.plot_options["bounds"]), i]
                        )

    def __add_new_axis(self, variable: str, nb: int, n_rows: int, n_cols: int):
        """
        Add a new axis to the axes pool

        Parameters
        ----------
        variable: str
            The name of the graph
        nb: int
            The total number of axes to create
        n_rows: int
            The number of rows for the subplots
        n_cols: int
            The number of columns for the subplots
        """

        if self.automatically_organize:
            self.all_figures.append(plt.figure(variable, figsize=(self.width_step / 100, self.height_step / 131)))
        else:
            self.all_figures.append(plt.figure(variable))
        axes = self.all_figures[-1].subplots(n_rows, n_cols)
        if isinstance(axes, np.ndarray):
            axes = axes.flatten()
        else:
            axes = [axes]

        for i in range(nb, len(axes)):
            axes[i].remove()
        axes = axes[:nb]

        idx_center = n_rows * n_cols - int(n_cols / 2) - 1
        if idx_center >= len(axes):
            idx_center = len(axes) - 1
        axes[idx_center].set_xlabel("time (s)")

        self.all_figures[-1].tight_layout()
        for ax in axes:
            ax.yaxis.set_major_formatter(StrMethodFormatter("{x:,.1f}"))  # 1 decimal places
        return axes

    def _organize_windows(self, n_windows: int):
        """
        Automatically organize the figure across the screen.

        Parameters
        ----------
        n_windows: int
            The number of figures to show
        """

        self.n_vertical_windows, self.n_horizontal_windows = PlotOcp._generate_windows_size(n_windows)
        if self.automatically_organize:
            height = tkinter.Tk().winfo_screenheight()
            width = tkinter.Tk().winfo_screenwidth()
            self.top_margin = height / 15
            self.height_step = (height - self.top_margin) / self.n_horizontal_windows
            self.width_step = width / self.n_vertical_windows

    def find_phases_intersections(self):
        """
        Finds the intersection between the phases
        """

        return list(accumulate(self.tf))[:-1]

    @staticmethod
    def show():
        """
        Force the show of the graphs. This is a blocking function
        """

        plt.show()

    def update_data(self, v: dict):
        """
        Update ydata from the variable a solution structure

        Parameters
        ----------
        v: dict
            The data to parse
        """

        self.ydata = []

        sol = Solution(self.ocp, v)
        data_states = sol.integrate(
            continuous=False,
            shooting_type=self.shooting_type,
            keep_intermediate_points=True,
            integrator=self.integrator,
        ).states
        data_controls = sol.controls
        data_params = sol.parameters
        data_params_in_dyn = np.array([data_params[key] for key in data_params if key != "all"]).reshape(-1, 1)

        for _ in self.ocp.nlp:
            if self.t_idx_to_optimize:
                for i_in_time, i_in_tf in enumerate(self.t_idx_to_optimize):
                    self.tf[i_in_tf] = float(data_params["time"][i_in_time, 0])
            self.__update_xdata()

        for i, nlp in enumerate(self.ocp.nlp):
            step_size = (
                nlp.ode_solver.steps_scipy + 1
                if self.integrator != SolutionIntegrator.DEFAULT
                else nlp.ode_solver.steps + 1
            )
            n_elements = nlp.ns * step_size + 1

            state = np.ndarray((0, n_elements))
            for s in nlp.states:
                if isinstance(data_states, (list, tuple)):
                    state = np.concatenate((state, data_states[i][s]))
                else:
                    state = np.concatenate((state, data_states[s]))
            control = np.ndarray((0, nlp.ns + 1))
            for s in nlp.controls:
                if isinstance(data_controls, (list, tuple)):
                    control = np.concatenate((control, data_controls[i][s]))
                else:
                    control = np.concatenate((control, data_controls[s]))

            for key in self.variable_sizes[i]:
                if not self.plot_func[key][i]:
                    continue
                if self.plot_func[key][i].label:
                    if self.plot_func[key][i].label[:16] == "PHASE_TRANSITION":
                        self.ydata.append(np.zeros(np.shape(state)[0]))
                        continue
                x_mod = (
                    1
                    if self.plot_func[key][i].compute_derivative
                    or self.plot_func[key][i].integration_rule == IntegralApproximation.TRAPEZOIDAL
                    or self.plot_func[key][i].integration_rule == IntegralApproximation.TRUE_TRAPEZOIDAL
                    else 0
                )
                u_mod = (
                    1
                    if (nlp.control_type == ControlType.LINEAR_CONTINUOUS or self.plot_func[key][i].compute_derivative)
                    and not ("OBJECTIVES" in key or "CONSTRAINTS" in key or "PHASE_TRANSITION" in key)
                    or (
                        (
                            self.plot_func[key][i].integration_rule == IntegralApproximation.TRAPEZOIDAL
                            or self.plot_func[key][i].integration_rule == IntegralApproximation.TRUE_TRAPEZOIDAL
                        )
                        and nlp.control_type == ControlType.LINEAR_CONTINUOUS
                    )
                    else 0
                )

                if self.plot_func[key][i].type == PlotType.INTEGRATED:
                    all_y = []
                    for idx, t in enumerate(self.t_integrated[i]):
                        y_tp = np.empty((self.variable_sizes[i][key], len(t)))
                        y_tp.fill(np.nan)

                        val = self.plot_func[key][i].function(
                            idx,
                            state[:, step_size * idx : step_size * (idx + 1) + x_mod],
                            control[:, idx : idx + u_mod + 1],
                            data_params_in_dyn,
                            **self.plot_func[key][i].parameters,
                        )

                        if self.plot_func[key][i].compute_derivative:
                            # This is a special case since derivative is not properly integrated
                            val = np.repeat(val, y_tp.shape[1])[np.newaxis, :]

                        if val.shape != y_tp.shape:
                            raise RuntimeError(
                                f"Wrong dimensions for plot {key}. Got {val.shape}, but expected {y_tp.shape}"
                            )
                        y_tp[:, :] = val
                        all_y.append(y_tp)

                    for idx in range(len(self.plot_func[key][i].phase_mappings.map_idx)):
                        y_tp = []
                        for y in all_y:
                            y_tp.append(y[idx, :])
                        self.__append_to_ydata([y_tp])

                elif self.plot_func[key][i].type == PlotType.POINT:
                    for i_var in range(self.variable_sizes[i][key]):

<<<<<<< HEAD
                            if (
                                "penalty" in self.plot_func[key][i].parameters.keys()
                                and self.plot_func[key][i].parameters["penalty"].transition
                            ):
                                val = self.plot_func[key][i].function(
                                    node_idx,
                                    np.hstack(
                                        (data_states[node_idx]["all"][:, -1], data_states[node_idx + 1]["all"][:, 0])
                                    ),
                                    np.hstack(
                                        (
                                            data_controls[node_idx]["all"][:, -1],
                                            data_controls[node_idx + 1]["all"][:, 0],
                                        )
                                    ),
                                    data_params_in_dyn,
                                    **self.plot_func[key][i].parameters,
                                )
                            else:
                                val = self.plot_func[key][i].function(
                                    node_idx,
                                    state[:, node_idx * step_size : (node_idx + 1) * step_size + mod : step_size],
                                    control[:, node_idx : node_idx + 1 + mod],
                                    data_params_in_dyn,
                                    **self.plot_func[key][i].parameters,
                                )
                            y[i_node] = val[i_var]
=======
                        if self.plot_func[key][i].parameters["penalty"].multinode_constraint:
                            y = np.array([np.nan])

                            phase_1 = self.plot_func[key][i].parameters["penalty"].phase_second_idx
                            phase_2 = self.plot_func[key][i].parameters["penalty"].phase_first_idx
                            node_idx_1 = self.plot_func[key][i].node_idx[0]
                            node_idx_2 = self.plot_func[key][i].node_idx[1]
                            x_phase_1 = data_states[phase_1]["all"][:, node_idx_1 * step_size]
                            x_phase_2 = data_states[phase_2]["all"][:, node_idx_2 * step_size]
                            u_phase_1 = data_controls[phase_1]["all"][:, node_idx_1]
                            u_phase_2 = data_controls[phase_2]["all"][:, node_idx_2]
                            val = self.plot_func[key][i].function(
                                self.plot_func[key][i].node_idx[0],
                                np.hstack((x_phase_1, x_phase_2)),
                                np.hstack(
                                    (
                                        u_phase_1,
                                        u_phase_2,
                                    )
                                ),
                                data_params_in_dyn,
                                **self.plot_func[key][i].parameters,
                            )
                            y[0] = val[i_var]
                        else:
                            y = np.empty((len(self.plot_func[key][i].node_idx),))
                            y.fill(np.nan)
                            for i_node, node_idx in enumerate(self.plot_func[key][i].node_idx):

                                if self.plot_func[key][i].parameters["penalty"].transition:
                                    val = self.plot_func[key][i].function(
                                        node_idx,
                                        np.hstack(
                                            (
                                                data_states[node_idx]["all"][:, -1],
                                                data_states[node_idx + 1]["all"][:, 0],
                                            )
                                        ),
                                        np.hstack(
                                            (
                                                data_controls[node_idx]["all"][:, -1],
                                                data_controls[node_idx + 1]["all"][:, 0],
                                            )
                                        ),
                                        data_params_in_dyn,
                                        **self.plot_func[key][i].parameters,
                                    )
                                else:
                                    val = self.plot_func[key][i].function(
                                        node_idx,
                                        state[:, node_idx * step_size : (node_idx + 1) * step_size + x_mod : step_size],
                                        control[:, node_idx : node_idx + 1 + u_mod],
                                        data_params_in_dyn,
                                        **self.plot_func[key][i].parameters,
                                    )
                                y[i_node] = val[i_var]
>>>>>>> f0709466
                        self.ydata.append(y)

                else:
                    y = np.empty((self.variable_sizes[i][key], len(self.t[i])))
                    y.fill(np.nan)
                    if self.plot_func[key][i].compute_derivative:
                        for i_node, node_idx in enumerate(self.plot_func[key][i].node_idx):

                            val = self.plot_func[key][i].function(
                                node_idx,
                                state[:, node_idx * step_size : (node_idx + 1) * step_size + 1 : step_size],
                                control[:, node_idx : node_idx + 1 + 1],
                                data_params_in_dyn,
                                **self.plot_func[key][i].parameters,
                            )
                            y[:, i_node] = val
                    else:
                        nodes = self.plot_func[key][i].node_idx
                        if nodes and len(nodes) > 1 and len(nodes) == round(state.shape[1] / step_size):
                            # Assume we are integrating but did not specify plot as such.
                            # Therefore the arrival point is missing
                            nodes += [nodes[-1] + 1]

                        val = self.plot_func[key][i].function(
                            nodes,
                            state[:, ::step_size],
                            control,
                            data_params_in_dyn,
                            **self.plot_func[key][i].parameters,
                        )
                        if val.shape != y.shape:
                            raise RuntimeError(
                                f"Wrong dimensions for plot {key}. Got {val.shape}, but expected {y.shape}"
                            )
                        y[:, :] = val
                    self.__append_to_ydata(y)

        self.__update_axes()

    def __update_xdata(self):
        """
        Update of the time axes in plots
        """

        self.__update_time_vector()
        for plot in self.plots:
            phase_idx = plot[1]
            if plot[0] == PlotType.INTEGRATED:
                for cmp, p in enumerate(plot[2]):
                    p.set_xdata(self.t_integrated[phase_idx][cmp])
                ax = plot[2][-1].axes
            elif plot[0] == PlotType.POINT:
                plot[2].set_xdata(self.t[phase_idx][np.array(self.plot_func[plot[3]][phase_idx].node_idx)])
                ax = plot[2].axes
            else:
                plot[2].set_xdata(self.t[phase_idx])
                ax = plot[2].axes
            ax.set_xlim(0, self.t[-1][-1])

        if self.plots_bounds:
            for plot_bounds in self.plots_bounds:
                plot_bounds[0][0].set_xdata(self.t[plot_bounds[1]])
                ax = plot_bounds[0][0].axes
                ax.set_xlim(0, self.t[-1][-1])

        intersections_time = self.find_phases_intersections()
        n = len(intersections_time)
        if n > 0:
            for p in range(int(len(self.plots_vertical_lines) / n)):
                for i, time in enumerate(intersections_time):
                    self.plots_vertical_lines[p * n + i].set_xdata([time, time])

    def __append_to_ydata(self, data: Union[list, np.ndarray]):
        """
        Parse the data list to create a single list of all ydata that will fit the plots vector

        Parameters
        ----------
        data: list
            The data list to copy
        """

        for y in data:
            self.ydata.append(y)

    def __update_axes(self):
        """
        Update the plotted data from ydata
        """
        assert len(self.plots) == len(self.ydata)
        for i, plot in enumerate(self.plots):
            y = self.ydata[i]

            if plot[0] == PlotType.INTEGRATED:
                for cmp, p in enumerate(plot[2]):
                    p.set_ydata(y[cmp])
            else:
                plot[2].set_ydata(y)

        for p in self.plots_vertical_lines:
            p.set_ydata((np.nan, np.nan))

        for key in self.axes:
            if (not self.show_bounds) or (self.axes[key][0].bounds is None):
                for i, ax in enumerate(self.axes[key][1]):
                    if not self.axes[key][0].ylim:
                        y_max = -np.inf
                        y_min = np.inf
                        for p in ax.get_children():
                            if isinstance(p, lines.Line2D):
                                y_min = min(y_min, np.nanmin(p.get_ydata()))
                                y_max = max(y_max, np.nanmax(p.get_ydata()))
                        y_range, data_range = self.__compute_ylim(y_min, y_max, 1.25)
                        ax.set_ylim(y_range)
                        ax.set_yticks(
                            np.arange(
                                y_range[0],
                                y_range[1],
                                step=data_range / 4,
                            )
                        )

        for p in self.plots_vertical_lines:
            p.set_ydata((0, 1))

        for fig in self.all_figures:
            fig.set_tight_layout(True)

    @staticmethod
    def __compute_ylim(min_val: Union[np.ndarray, DM], max_val: Union[np.ndarray, DM], factor: float) -> tuple:
        """
        Dynamically find the ylim
        Parameters
        ----------
        min_val: Union[np.ndarray, DM]
            The minimal value of the y axis
        max_val: Union[np.ndarray, DM]
            The maximal value of the y axis
        factor: float
            The widening factor of the y range

        Returns
        -------
        The ylim and actual range of ylim (before applying the threshold)
        """

        if np.isnan(min_val) or np.isinf(min_val):
            min_val = 0
        if np.isnan(max_val) or np.isinf(max_val):
            max_val = 1
        data_mean = np.mean((min_val, max_val))
        data_range = max_val - min_val
        if np.abs(data_range) < 0.8:
            data_range = 0.8
        y_range = (factor * data_range) / 2
        y_range = data_mean - y_range, data_mean + y_range
        return y_range, data_range

    @staticmethod
    def _generate_windows_size(nb: int) -> tuple:
        """
        Defines the number of column and rows of subplots from the number of variables to plot.

        Parameters
        ----------
        nb: int
            Number of variables to plot

        Returns
        -------
        The optimized number of rows and columns
        """

        n_rows = int(round(np.sqrt(nb)))
        return n_rows + 1 if n_rows * n_rows < nb else n_rows, n_rows


class OnlineCallback(Callback):
    """
    CasADi interface of Ipopt callbacks

    Attributes
    ----------
    ocp: OptimalControlProgram
        A reference to the ocp to show
    nx: int
        The number of optimization variables
    ng: int
        The number of constraints
    queue: mp.Queue
        The multiprocessing queue
    plotter: ProcessPlotter
        The callback for plotting for the multiprocessing
    plot_process: mp.Process
        The multiprocessing placeholder

    Methods
    -------
    get_n_in() -> int
        Get the number of variables in
    get_n_out() -> int
        Get the number of variables out
    get_name_in(i: int) -> int
        Get the name of a variable
    get_name_out(_) -> str
        Get the name of the output variable
    get_sparsity_in(self, i: int) -> tuple[int]
        Get the sparsity of a specific variable
    eval(self, arg: Union[list, tuple]) -> list[int]
        Send the current data to the plotter
    """

    def __init__(self, ocp, opts: dict = None, show_options: dict = None):
        """
        Parameters
        ----------
        ocp: OptimalControlProgram
            A reference to the ocp to show
        opts: dict
            Option to AnimateCallback method of CasADi
        show_options: dict
            The options to pass to PlotOcp
        """
        if opts is None:
            opts = {}

        Callback.__init__(self)
        self.ocp = ocp
        self.nx = self.ocp.v.vector.shape[0]
        self.ng = 0
        self.construct("AnimateCallback", opts)

        self.queue = mp.Queue()
        self.plotter = self.ProcessPlotter(self.ocp)
        self.plot_process = mp.Process(target=self.plotter, args=(self.queue, show_options), daemon=True)
        self.plot_process.start()

    def close(self):
        self.plot_process.kill()

    @staticmethod
    def get_n_in() -> int:
        """
        Get the number of variables in

        Returns
        -------
        The number of variables in
        """

        return nlpsol_n_out()

    @staticmethod
    def get_n_out() -> int:
        """
        Get the number of variables out

        Returns
        -------
        The number of variables out
        """

        return 1

    @staticmethod
    def get_name_in(i: int) -> int:
        """
        Get the name of a variable

        Parameters
        ----------
        i: int
            The index of the variable

        Returns
        -------
        The name of the variable
        """

        return nlpsol_out(i)

    @staticmethod
    def get_name_out(_) -> str:
        """
        Get the name of the output variable

        Returns
        -------
        The name of the output variable
        """

        return "ret"

    def get_sparsity_in(self, i: int) -> tuple:
        """
        Get the sparsity of a specific variable

        Parameters
        ----------
        i: int
            The index of the variable

        Returns
        -------
        The sparsity of the variable
        """

        n = nlpsol_out(i)
        if n == "f":
            return Sparsity.scalar()
        elif n in ("x", "lam_x"):
            return Sparsity.dense(self.nx)
        elif n in ("g", "lam_g"):
            return Sparsity.dense(self.ng)
        else:
            return Sparsity(0, 0)

    def eval(self, arg: Union[list, tuple]) -> list:
        """
        Send the current data to the plotter

        Parameters
        ----------
        arg: Union[list, tuple]
            The data to send

        Returns
        -------
        A list of error index
        """
        send = self.queue.put
        send(arg[0])
        return [0]

    class ProcessPlotter(object):
        """
        The plotter that interface PlotOcp and the multiprocessing

        Attributes
        ----------
        ocp: OptimalControlProgram
            A reference to the ocp to show
        pipe: mp.Queue
            The multiprocessing queue to evaluate
        plot: PlotOcp
            The handler on all the figures

        Methods
        -------
        callback(self) -> bool
            The callback to update the graphs
        """

        def __init__(self, ocp):
            """
            Parameters
            ----------
            ocp: OptimalControlProgram
                A reference to the ocp to show
            """

            self.ocp = ocp

        def __call__(self, pipe: mp.Queue, show_options: dict):
            """
            Parameters
            ----------
            pipe: mp.Queue
                The multiprocessing queue to evaluate
            show_options: dict
                The option to pass to PlotOcp
            """

            if show_options is None:
                show_options = {}
            self.pipe = pipe
            self.plot = PlotOcp(self.ocp, **show_options)
            timer = self.plot.all_figures[0].canvas.new_timer(interval=10)
            timer.add_callback(self.callback)
            timer.start()
            plt.show()

        def callback(self) -> bool:
            """
            The callback to update the graphs

            Returns
            -------
            True if everything went well
            """

            while not self.pipe.empty():
                v = self.pipe.get()
                self.plot.update_data(v)

            for i, fig in enumerate(self.plot.all_figures):
                fig.canvas.draw()
            return True<|MERGE_RESOLUTION|>--- conflicted
+++ resolved
@@ -690,35 +690,6 @@
                 elif self.plot_func[key][i].type == PlotType.POINT:
                     for i_var in range(self.variable_sizes[i][key]):
 
-<<<<<<< HEAD
-                            if (
-                                "penalty" in self.plot_func[key][i].parameters.keys()
-                                and self.plot_func[key][i].parameters["penalty"].transition
-                            ):
-                                val = self.plot_func[key][i].function(
-                                    node_idx,
-                                    np.hstack(
-                                        (data_states[node_idx]["all"][:, -1], data_states[node_idx + 1]["all"][:, 0])
-                                    ),
-                                    np.hstack(
-                                        (
-                                            data_controls[node_idx]["all"][:, -1],
-                                            data_controls[node_idx + 1]["all"][:, 0],
-                                        )
-                                    ),
-                                    data_params_in_dyn,
-                                    **self.plot_func[key][i].parameters,
-                                )
-                            else:
-                                val = self.plot_func[key][i].function(
-                                    node_idx,
-                                    state[:, node_idx * step_size : (node_idx + 1) * step_size + mod : step_size],
-                                    control[:, node_idx : node_idx + 1 + mod],
-                                    data_params_in_dyn,
-                                    **self.plot_func[key][i].parameters,
-                                )
-                            y[i_node] = val[i_var]
-=======
                         if self.plot_func[key][i].parameters["penalty"].multinode_constraint:
                             y = np.array([np.nan])
 
@@ -775,7 +746,6 @@
                                         **self.plot_func[key][i].parameters,
                                     )
                                 y[i_node] = val[i_var]
->>>>>>> f0709466
                         self.ydata.append(y)
 
                 else:
