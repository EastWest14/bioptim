--- conflicted
+++ resolved
@@ -1,7 +1,6 @@
 from typing import Callable, Any, Union
 
 import casadi
-import numpy as np
 from casadi import SX, MX, Function, horzcat
 
 from .optimization_variable import OptimizationVariableList, OptimizationVariable, OptimizationVariableContainer
@@ -128,7 +127,7 @@
         self.g_implicit = []
         self.J = []
         self.J_internal = []
-        self.model: BioModel = None
+        self.model: BioModel | None = None
         self.n_threads = None
         self.ns = None
         self.ode_solver = OdeSolver.RK4()
@@ -146,14 +145,10 @@
         self.u_init = InitialGuess()
         self.U_scaled = None
         self.U = None
-<<<<<<< HEAD
-        self.controls = OptimizationVariableContainer()
-=======
         self.use_states_from_phase_idx = NodeMapping()
         self.use_controls_from_phase_idx = NodeMapping()
         self.use_states_dot_from_phase_idx = NodeMapping()
-        self.controls = OptimizationVariableList()
->>>>>>> 8c1cd1a8
+        self.controls = OptimizationVariableContainer()
         self.x_bounds = Bounds()
         self.x_init = InitialGuess()
         self.X_scaled = None
