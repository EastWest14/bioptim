--- conflicted
+++ resolved
@@ -15,12 +15,11 @@
 from .optimization_vector import OptimizationVector
 from ..dynamics.configure_problem import DynamicsList, Dynamics
 from ..dynamics.ode_solver import OdeSolver, OdeSolverBase
-from ..dynamics.configure_problem import ConfigureProblem, DynamicsFcn
+from ..dynamics.configure_problem import ConfigureProblem
 from ..gui.plot import CustomPlot, PlotOcp
 from ..gui.graph import OcpToConsole, OcpToGraph
 
 from ..interfaces.biomodel import BioModel
-from ..interfaces.biorbd_model import BiorbdModel
 from ..interfaces.solver_options import Solver
 from ..limits.constraints import (
     ConstraintFunction,
@@ -34,7 +33,6 @@
 from ..limits.objective_functions import ObjectiveFcn, ObjectiveList, Objective, ContinuityObjectiveFunctions
 from ..limits.path_conditions import BoundsList, Bounds
 from ..limits.path_conditions import InitialGuess, InitialGuessList, NoisedInitialGuess
-from ..limits.path_conditions import InterpolationType
 from ..limits.penalty import PenaltyOption
 from ..limits.objective_functions import ObjectiveFunction
 from ..misc.__version__ import __version__
@@ -52,11 +50,8 @@
 from ..misc.utils import check_version
 from ..optimization.parameters import ParameterList, Parameter
 from ..optimization.solution import Solution
-<<<<<<< HEAD
 from ..optimization.optimization_variable import VariableScalingList, VariableScaling
-=======
 from ..gui.check_conditioning import check_conditioning
->>>>>>> 8c1cd1a8
 
 check_version(biorbd, "1.9.8", "1.10.0")
 
@@ -493,7 +488,6 @@
         variable_mappings = variable_mappings.variable_mapping_fill_phases(self.n_phases)
         NLP.add(self, "variable_mappings", variable_mappings, True)
 
-<<<<<<< HEAD
         # Add the scaling of the variables
         x_scaling, xdot_scaling, u_scaling = x_scaling.scaling_fill_phases(
             self, x_scaling, xdot_scaling, u_scaling, x_init, u_init
@@ -501,7 +495,7 @@
         NLP.add(self, "x_scaling", x_scaling, True)
         NLP.add(self, "xdot_scaling", xdot_scaling, True)
         NLP.add(self, "u_scaling", u_scaling, True)
-=======
+
         # Prepare the node mappings
         if node_mappings is None:
             node_mappings = NodeMappingList()
@@ -513,7 +507,6 @@
         self._check_variable_mapping_consistency_with_node_mapping(
             use_states_from_phase_idx, use_controls_from_phase_idx
         )
->>>>>>> 8c1cd1a8
 
         # Prepare the dynamics
         for i in range(self.n_phases):
