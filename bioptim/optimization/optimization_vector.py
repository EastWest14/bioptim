from typing import Union

import numpy as np
from casadi import vertcat, DM, MX, SX

from .parameters import ParameterList, Parameter
from ..limits.path_conditions import Bounds, InitialGuess, InitialGuessList, NoisedInitialGuess
from ..misc.enums import ControlType, InterpolationType
from ..dynamics.ode_solver import OdeSolver


class OptimizationVector:
    """
    Attributes
    ----------
    ocp: OptimalControlProgram
        A reference to the ocp
    parameters_in_list: ParameterList
        A list of all the parameters in the ocp
    x: MX, SX
        The optimization variable for the states
    x_bounds: list
        A list of state bounds for each phase
    x_init: list
        A list of states initial guesses for each phase
    n_all_x: int
        The number of states of all the phases
    n_phase_x: list
        The number of states per phases
    u: MX, SX
        The optimization variable for the controls
    u_bounds: list
        A list of control bounds for each phase
    u_init: list
        A list of control initial guesses for each phase
    n_all_u: int
        The number of controls of all the phases
    n_phase_u: list
        The number of controls per phases

    Methods
    -------
    vector(self)
        Format the x, u and p so they are in one nice (and useful) vector
    bounds(self)
        Format the x, u and p bounds so they are in one nice (and useful) vector
    init(self)
        Format the x, u and p init so they are in one nice (and useful) vector
    extract_phase_time(self, data: Union[np.array, DM]) -> list
        Get the phase time. If time is optimized, the MX/SX values are replaced by their actual optimized time
    to_dictionaries(self, data: Union[np.array, DM]) -> tuple
        Convert a vector of solution in an easy to use dictionary, where are the variables are given their proper names
    define_ocp_shooting_points(self)
        Declare all the casadi variables with the right size to be used during a specific phase
    define_ocp_bounds(self)
        Declare and parse the bounds for all the variables (v vector)
    define_ocp_initial_guess(self)
        Declare and parse the initial guesses for all the variables (v vector)
    add_parameter(self, param: Parameter)
        Add a parameter to the parameters pool
    """

    def __init__(self, ocp):
        """
        Parameters
        ----------
        ocp: OptimalControlProgram
            A reference to the ocp
        """

        self.ocp = ocp

        self.parameters_in_list = ParameterList()

        self.x_scaled: Union[MX, SX, list] = []
        self.x_bounds = []
        self.x_init = []
        self.n_all_x = 0
        self.n_phase_x = []

        self.u_scaled: Union[MX, SX, list] = []
        self.u_bounds = []
        self.u_init = []
        self.n_all_u = 0
        self.n_phase_u = []

        for _ in range(self.ocp.n_phases):
            self.x_scaled.append([])
            self.x_bounds.append(Bounds(interpolation=InterpolationType.CONSTANT))
            self.x_init.append(InitialGuess(interpolation=InterpolationType.CONSTANT))
            self.n_phase_x.append(0)

            self.u_scaled.append([])
            self.u_bounds.append(Bounds(interpolation=InterpolationType.CONSTANT))
            self.u_init.append(InitialGuess(interpolation=InterpolationType.CONSTANT))
            self.n_phase_u.append(0)

    @property
    def vector(self):
        """
        Format the x, u and p so they are in one nice (and useful) vector

        Returns
        -------
        The vector of all variables
        """
<<<<<<< HEAD

        x_scaled = [x_scaled.reshape((-1, 1)) for x_scaled in self.x_scaled]
        return vertcat(*x_scaled, *self.u_scaled, self.parameters_in_list.cx)
=======
        x = []
        u = []
        for nlp in self.ocp.nlp:
            if nlp.use_states_from_phase_idx == nlp.phase_idx:
                x += [self.x[nlp.phase_idx].reshape((-1, 1))]
            if nlp.use_controls_from_phase_idx == nlp.phase_idx:
                u += [self.u[nlp.phase_idx]]
        return vertcat(*x, *u, self.parameters_in_list.cx)
>>>>>>> 8c1cd1a8

    @property
    def bounds(self):
        """
        Format the x, u and p bounds so they are in one nice (and useful) vector

        Returns
        -------
        The vector of all bounds
        """

        if isinstance(self.ocp.nlp[0].ode_solver, OdeSolver.COLLOCATION) and not isinstance(
            self.ocp.nlp[0].ode_solver, OdeSolver.IRK
        ):
            n_collocation_steps = self.ocp.nlp[0].ode_solver.steps + 1
        else:
            n_collocation_steps = 1

        v_bounds = Bounds(interpolation=InterpolationType.CONSTANT)
        for phase, x_bound in enumerate(self.x_bounds):
            v_bounds.concatenate(
                x_bound.scale(
                    self.ocp.nlp[phase].x_scaling["all"],
                    self.ocp.nlp[phase].states["scaled"].shape,
                    self.ocp.nlp[phase].ns + 1,
                    n_collocation_steps,
                )
            )

        for phase, u_bound in enumerate(self.u_bounds):
            if self.ocp.nlp[0].control_type == ControlType.LINEAR_CONTINUOUS:
                ns = self.ocp.nlp[phase].ns + 1
            else:
                ns = self.ocp.nlp[phase].ns
            v_bounds.concatenate(
                u_bound.scale(self.ocp.nlp[phase].u_scaling["all"], self.ocp.nlp[phase].controls["scaled"].shape, ns, 1)
            )
        v_bounds.concatenate(self.parameters_in_list.bounds)
        return v_bounds

    @property
    def init(self):
        """
        Format the x, u and p init so they are in one nice (and useful) vector

        Returns
        -------
        The vector of all init
        """
        v_init = InitialGuess(interpolation=InterpolationType.CONSTANT)
        if isinstance(self.ocp.nlp[0].ode_solver, OdeSolver.COLLOCATION) and not isinstance(
            self.ocp.nlp[0].ode_solver, OdeSolver.IRK
        ):
            n_collocation_steps = self.ocp.nlp[0].ode_solver.steps + 1
        else:
            n_collocation_steps = 1

        for phase, x_init in enumerate(self.x_init):
            nlp = self.ocp.nlp[phase]

            if isinstance(self.ocp.original_values["x_init"], InitialGuessList):
                original_x_init = self.ocp.original_values["x_init"][phase]
            else:
                original_x_init = self.ocp.original_values["x_init"]

            interpolation_type = None if original_x_init is None else original_x_init.type

            if nlp.ode_solver.is_direct_collocation and interpolation_type == InterpolationType.EACH_FRAME:
                v_init.concatenate(
                    self._init_linear_interpolation(phase=phase).scale(
                        self.ocp.nlp[phase].x_scaling["all"],
                        self.ocp.nlp[phase].states["scaled"].shape,
                        self.ocp.nlp[phase].ns + 1,
                        n_collocation_steps,
                    )
                )
            else:
                v_init.concatenate(
                    x_init.scale(
                        self.ocp.nlp[phase].x_scaling["all"],
                        self.ocp.nlp[phase].states["scaled"].shape,
                        self.ocp.nlp[phase].ns + 1,
                        n_collocation_steps,
                    )
                )

        for phase, u_init in enumerate(self.u_init):
            if self.ocp.nlp[0].control_type == ControlType.LINEAR_CONTINUOUS:
                ns = self.ocp.nlp[phase].ns + 1
            else:
                ns = self.ocp.nlp[phase].ns
            v_init.concatenate(
                u_init.scale(self.ocp.nlp[phase].u_scaling["all"], self.ocp.nlp[phase].controls["scaled"].shape, ns, 1)
            )
        v_init.concatenate(self.parameters_in_list.initial_guess)
        return v_init

    def _init_linear_interpolation(self, phase: int) -> InitialGuess:
        """
        Perform linear interpolation between shooting nodes so that initial guess values are defined for each
        collocation point

        Parameters
        ----------
        phase: int
            The phase index

        Returns
        -------
        The initial guess for the states variables for all collocation points

        """
        nlp = self.ocp.nlp[phase]
        n_points = nlp.ode_solver.polynomial_degree + 1
        x_init_vector = np.zeros((nlp.states["scaled"].shape, self.n_phase_x[phase] // nlp.states["scaled"].shape))
        init_values = (
            self.ocp.original_values["x_init"][phase].init
            if isinstance(self.ocp.original_values["x_init"], InitialGuessList)
            else self.ocp.original_values["x_init"].init
        )
        # the linear interpolation is performed at the given time steps from the ode solver
        steps = np.array(nlp.ode_solver.integrator(self.ocp, nlp)[0].step_time)

        for idx_state, state in enumerate(init_values):
            for frame in range(nlp.ns):
                x_init_vector[idx_state, frame * n_points : (frame + 1) * n_points] = (
                    state[frame] + (state[frame + 1] - state[frame]) * steps
                )

            x_init_vector[idx_state, -1] = state[nlp.ns]

        x_init_reshaped = x_init_vector.reshape((1, -1), order="F").T
        return InitialGuess(x_init_reshaped)

    def extract_phase_time(self, data: Union[np.array, DM]) -> list:
        """
        Get the phase time. If time is optimized, the MX/SX values are replaced by their actual optimized time

        Parameters
        ----------
        data: Union[np.array, DM]
            The solution in a vector

        Returns
        -------
        The phase time
        """

        offset = self.n_all_x + self.n_all_u
        data_time_optimized = []
        if "time" in self.parameters_in_list.names:
            for param in self.parameters_in_list:
                if param.name == "time":
                    data_time_optimized = list(np.array(data[offset : offset + param.size])[:, 0])
                    break
                offset += param.size

        phase_time = [0] + [nlp.tf for nlp in self.ocp.nlp]
        if data_time_optimized:
            cmp = 0
            for i in range(len(phase_time)):
                if isinstance(phase_time[i], self.ocp.cx):
                    phase_time[i] = data_time_optimized[self.ocp.parameter_mappings["time"].to_second.map_idx[cmp]]
                    cmp += 1
        return phase_time

    def to_dictionaries(self, data: Union[np.array, DM]) -> tuple:
        """
        Convert a vector of solution in an easy to use dictionary, where are the variables are given their proper names

        Parameters
        ----------
        data: Union[np.array, DM]
            The solution in a vector

        Returns
        -------
        The solution in a tuple of dictionaries format (tuple => each phase)
        """

        ocp = self.ocp
        v_array = np.array(data).squeeze()

        data_states = []
        data_controls = []
        for _ in range(self.ocp.n_phases):
            data_states.append({})
            data_controls.append({})
        data_parameters = {}

        offset = 0
        p_idx = 0
        for p in range(self.ocp.n_phases):
<<<<<<< HEAD
            x_array = v_array[offset : offset + self.n_phase_x[p]].reshape(
                (ocp.nlp[p].states["scaled"].shape, -1), order="F"
            )
            data_states[p_idx]["all"] = x_array
            offset_var = 0
            for var in ocp.nlp[p].states["scaled"]:
                data_states[p_idx][var] = x_array[offset_var : offset_var + len(ocp.nlp[p].states["scaled"][var]), :]
                offset_var += len(ocp.nlp[p].states["scaled"][var])
            p_idx += 1
            offset += self.n_phase_x[p]
=======
            if self.ocp.nlp[p].use_states_from_phase_idx == self.ocp.nlp[p].phase_idx:
                x_array = v_array[offset : offset + self.n_phase_x[p]].reshape((ocp.nlp[p].states.shape, -1), order="F")
                data_states[p_idx]["all"] = x_array
                offset_var = 0
                for var in ocp.nlp[p].states:
                    data_states[p_idx][var] = x_array[offset_var : offset_var + len(ocp.nlp[p].states[var]), :]
                    offset_var += len(ocp.nlp[p].states[var])
                p_idx += 1
                offset += self.n_phase_x[p]
>>>>>>> 8c1cd1a8

        offset = self.n_all_x
        p_idx = 0
        for p in range(self.ocp.n_phases):
<<<<<<< HEAD
            u_array = v_array[offset : offset + self.n_phase_u[p]].reshape(
                (ocp.nlp[p].controls["scaled"].shape, -1), order="F"
            )
            data_controls[p_idx]["all"] = u_array
            offset_var = 0
            for var in ocp.nlp[p].controls["scaled"]:
                data_controls[p_idx][var] = u_array[
                    offset_var : offset_var + len(ocp.nlp[p].controls["scaled"][var]), :
                ]
                offset_var += len(ocp.nlp[p].controls["scaled"][var])
            p_idx += 1
            offset += self.n_phase_u[p]
=======
            if self.ocp.nlp[p].use_controls_from_phase_idx == self.ocp.nlp[p].phase_idx:
                u_array = v_array[offset : offset + self.n_phase_u[p]].reshape(
                    (ocp.nlp[p].controls.shape, -1), order="F"
                )
                data_controls[p_idx]["all"] = u_array
                offset_var = 0
                for var in ocp.nlp[p].controls:
                    data_controls[p_idx][var] = u_array[offset_var : offset_var + len(ocp.nlp[p].controls[var]), :]
                    offset_var += len(ocp.nlp[p].controls[var])
                p_idx += 1
                offset += self.n_phase_u[p]
>>>>>>> 8c1cd1a8

        offset = self.n_all_x + self.n_all_u
        scaling_offset = 0
        data_parameters["all"] = v_array[offset:, np.newaxis] * ocp.nlp[0].parameters.scaling
        if len(data_parameters["all"].shape) == 1:
            data_parameters["all"] = data_parameters["all"][:, np.newaxis]
        for param in self.parameters_in_list:
            data_parameters[param.name] = v_array[offset : offset + param.size, np.newaxis] * param.scaling
            offset += param.size
            scaling_offset += param.size
            if len(data_parameters[param.name].shape) == 1:
                data_parameters[param.name] = data_parameters[param.name][:, np.newaxis]

        return data_states, data_controls, data_parameters

    def define_ocp_shooting_points(self):
        """
        Declare all the casadi variables with the right size to be used during a specific phase
        """
        x = []
        u = []
        for nlp in self.ocp.nlp:
<<<<<<< HEAD
            x = []
            x_scaled = []
            u = []
            u_scaled = []
=======
            x.append([])
            u.append([])
>>>>>>> 8c1cd1a8
            if nlp.control_type != ControlType.CONSTANT and nlp.control_type != ControlType.LINEAR_CONTINUOUS:
                raise NotImplementedError(f"Multiple shooting problem not implemented yet for {nlp.control_type}")

            for k in range(nlp.ns + 1):
<<<<<<< HEAD
                if k != nlp.ns and nlp.ode_solver.is_direct_collocation:
                    x_sym = nlp.cx.sym(
                        "X_scaled_" + str(nlp.phase_idx) + "_" + str(k),
                        nlp.states["scaled"].shape,
                        nlp.ode_solver.polynomial_degree + 1,
                    )
                    x_scaled.append(x_sym)
                    x.append(x_scaled[0] * nlp.x_scaling["all"].scaling)
                else:
                    x_sym = nlp.cx.sym("X_scaled_" + str(nlp.phase_idx) + "_" + str(k), nlp.states["scaled"].shape, 1)
                    x_scaled.append(x_sym)
                    x.append(x_scaled[0] * nlp.x_scaling["all"].scaling)

                if nlp.control_type != ControlType.CONSTANT or (
                    nlp.control_type == ControlType.CONSTANT and k != nlp.ns
                ):
                    u_sym = nlp.cx.sym("U_scaled_" + str(nlp.phase_idx) + "_" + str(k), nlp.controls["scaled"].shape, 1)
                    u_scaled.append(u_sym)
                    u.append(u_scaled[0] * nlp.u_scaling["all"].scaling)

            nlp.X_scaled = x_scaled
            nlp.X = x
            self.x_scaled[nlp.phase_idx] = vertcat(*[x_tp.reshape((-1, 1)) for x_tp in x_scaled])
            self.n_phase_x[nlp.phase_idx] = self.x_scaled[nlp.phase_idx].size()[0]
            nlp.U_scaled = u_scaled
            nlp.U = u
            self.u_scaled[nlp.phase_idx] = vertcat(*u_scaled)
            self.n_phase_u[nlp.phase_idx] = self.u_scaled[nlp.phase_idx].size()[0]
=======
                if nlp.phase_idx == nlp.use_states_from_phase_idx:
                    if k != nlp.ns and nlp.ode_solver.is_direct_collocation:
                        x[nlp.phase_idx].append(
                            nlp.cx.sym(
                                "X_" + str(nlp.phase_idx) + "_" + str(k),
                                nlp.states.shape,
                                nlp.ode_solver.polynomial_degree + 1,
                            )
                        )
                    else:
                        x[nlp.phase_idx].append(
                            nlp.cx.sym("X_" + str(nlp.phase_idx) + "_" + str(k), nlp.states.shape, 1)
                        )
                else:
                    x[nlp.phase_idx] = x[nlp.use_states_from_phase_idx]

                if nlp.phase_idx == nlp.use_controls_from_phase_idx:
                    if nlp.control_type != ControlType.CONSTANT or (
                        nlp.control_type == ControlType.CONSTANT and k != nlp.ns
                    ):
                        u[nlp.phase_idx].append(
                            nlp.cx.sym("U_" + str(nlp.phase_idx) + "_" + str(k), nlp.controls.shape, 1)
                        )
                else:
                    u[nlp.phase_idx] = u[nlp.use_controls_from_phase_idx]

            nlp.X = x[nlp.phase_idx]
            self.x[nlp.phase_idx] = vertcat(*[x_tp.reshape((-1, 1)) for x_tp in x[nlp.use_states_from_phase_idx]])
            self.n_phase_x[nlp.phase_idx] = (
                self.x[nlp.phase_idx].size()[0] if nlp.phase_idx == nlp.use_states_from_phase_idx else 0
            )

            nlp.U = u[nlp.phase_idx]
            self.u[nlp.phase_idx] = vertcat(*u[nlp.use_controls_from_phase_idx])
            self.n_phase_u[nlp.phase_idx] = (
                self.u[nlp.phase_idx].size()[0] if nlp.phase_idx == nlp.use_controls_from_phase_idx else 0
            )
>>>>>>> 8c1cd1a8

        self.n_all_x = sum(self.n_phase_x)
        self.n_all_u = sum(self.n_phase_u)

    def define_ocp_bounds(self):
        """
        Declare and parse the bounds for all the variables (v vector)
        """

        ocp = self.ocp

        # Sanity check
        for nlp in ocp.nlp:
<<<<<<< HEAD
            nlp.x_bounds.check_and_adjust_dimensions(nlp.states["scaled"].shape, nlp.ns)
            if nlp.control_type == ControlType.CONSTANT:
                nlp.u_bounds.check_and_adjust_dimensions(nlp.controls["scaled"].shape, nlp.ns - 1)
            elif nlp.control_type == ControlType.LINEAR_CONTINUOUS:
                nlp.u_bounds.check_and_adjust_dimensions(nlp.controls["scaled"].shape, nlp.ns)
            else:
                raise NotImplementedError(f"Plotting {nlp.control_type} is not implemented yet")
=======
            if nlp.use_states_from_phase_idx == nlp.phase_idx:
                nlp.x_bounds.check_and_adjust_dimensions(nlp.states.shape, nlp.ns)
            if nlp.use_controls_from_phase_idx == nlp.phase_idx:
                if nlp.control_type == ControlType.CONSTANT:
                    nlp.u_bounds.check_and_adjust_dimensions(nlp.controls.shape, nlp.ns - 1)
                elif nlp.control_type == ControlType.LINEAR_CONTINUOUS:
                    nlp.u_bounds.check_and_adjust_dimensions(nlp.controls.shape, nlp.ns)
                else:
                    raise NotImplementedError(f"Plotting {nlp.control_type} is not implemented yet")
>>>>>>> 8c1cd1a8

        # Declare phases dimensions
        for i_phase, nlp in enumerate(ocp.nlp):
            # For states
<<<<<<< HEAD
            nx = nlp.states["scaled"].shape
            if nlp.ode_solver.is_direct_collocation:
                all_nx = nx * nlp.ns * (nlp.ode_solver.polynomial_degree + 1) + nx
                outer_offset = nx * (nlp.ode_solver.polynomial_degree + 1)
                repeat = nlp.ode_solver.polynomial_degree + 1
            else:
                all_nx = nx * (nlp.ns + 1)
                outer_offset = nx
                repeat = 1
            x_bounds = Bounds([0] * all_nx, [0] * all_nx, interpolation=InterpolationType.CONSTANT)
            for k in range(nlp.ns + 1):
                for p in range(repeat if k != nlp.ns else 1):
                    span = slice(k * outer_offset + p * nx, k * outer_offset + (p + 1) * nx)
                    point = k if k != 0 else 0 if p == 0 else 1
                    x_bounds.min[span, 0] = nlp.x_bounds.min.evaluate_at(shooting_point=point)
                    x_bounds.max[span, 0] = nlp.x_bounds.max.evaluate_at(shooting_point=point)

            # For controls
            if nlp.control_type == ControlType.CONSTANT:
                ns = nlp.ns
            elif nlp.control_type == ControlType.LINEAR_CONTINUOUS:
                ns = nlp.ns + 1
            else:
                raise NotImplementedError(f"Multiple shooting problem not implemented yet for {nlp.control_type}")
            nu = nlp.controls["scaled"].shape
            all_nu = nu * ns
            u_bounds = Bounds([0] * all_nu, [0] * all_nu, interpolation=InterpolationType.CONSTANT)
            for k in range(ns):
                u_bounds.min[k * nu : (k + 1) * nu, 0] = nlp.u_bounds.min.evaluate_at(shooting_point=k)
                u_bounds.max[k * nu : (k + 1) * nu, 0] = nlp.u_bounds.max.evaluate_at(shooting_point=k)
=======
            if nlp.use_states_from_phase_idx == nlp.phase_idx:
                nx = nlp.states.shape
                if nlp.ode_solver.is_direct_collocation:
                    all_nx = nx * nlp.ns * (nlp.ode_solver.polynomial_degree + 1) + nx
                    outer_offset = nx * (nlp.ode_solver.polynomial_degree + 1)
                    repeat = nlp.ode_solver.polynomial_degree + 1
                else:
                    all_nx = nx * (nlp.ns + 1)
                    outer_offset = nx
                    repeat = 1
                x_bounds = Bounds([0] * all_nx, [0] * all_nx, interpolation=InterpolationType.CONSTANT)
                for k in range(nlp.ns + 1):
                    for p in range(repeat if k != nlp.ns else 1):
                        span = slice(k * outer_offset + p * nx, k * outer_offset + (p + 1) * nx)
                        point = k if k != 0 else 0 if p == 0 else 1
                        x_bounds.min[span, 0] = nlp.x_bounds.min.evaluate_at(shooting_point=point)
                        x_bounds.max[span, 0] = nlp.x_bounds.max.evaluate_at(shooting_point=point)

                self.x_bounds[i_phase] = x_bounds

            # For controls
            if nlp.use_controls_from_phase_idx == nlp.phase_idx:
                if nlp.control_type == ControlType.CONSTANT:
                    ns = nlp.ns
                elif nlp.control_type == ControlType.LINEAR_CONTINUOUS:
                    ns = nlp.ns + 1
                else:
                    raise NotImplementedError(f"Multiple shooting problem not implemented yet for {nlp.control_type}")
                nu = nlp.controls.shape
                all_nu = nu * ns
                u_bounds = Bounds([0] * all_nu, [0] * all_nu, interpolation=InterpolationType.CONSTANT)
                for k in range(ns):
                    u_bounds.min[k * nu : (k + 1) * nu, 0] = nlp.u_bounds.min.evaluate_at(shooting_point=k)
                    u_bounds.max[k * nu : (k + 1) * nu, 0] = nlp.u_bounds.max.evaluate_at(shooting_point=k)
>>>>>>> 8c1cd1a8

                self.u_bounds[i_phase] = u_bounds

    def get_interpolation_type(self, phase: int) -> InterpolationType:
        """
        Find the interpolation type of x_init

        Parameters
        ----------
        phase: int
            The index of the current phase of the ocp

        Returns
        -------
        interpolation_type: InterpolationType
            The interpolation type of x_init
        """
        ocp = self.ocp

        if isinstance(ocp.original_values["x_init"], InitialGuessList):
            original_x_init = ocp.original_values["x_init"][phase]
        else:
            original_x_init = ocp.original_values["x_init"]

        if original_x_init:
            interpolation_type = original_x_init.type
        else:
            interpolation_type = (
                InterpolationType.ALL_POINTS
                if ocp.nlp[phase].x_init.type == InterpolationType.ALL_POINTS
                else None  # interpolation_type is not used after
            )
        return interpolation_type

    def get_ns(self, phase: int, interpolation_type: InterpolationType) -> int:
        """
        Define the number of shooting nodes and collocation points

        Parameters
        ----------
        phase: int
            The index of the current phase of the ocp
        interpolation_type: InterpolationType
            The interpolation type of x_init

        Returns
        -------
        ns: int
            The number of shooting nodes and collocation points
        """
        ocp = self.ocp
        ns = ocp.nlp[phase].ns
        if ocp.nlp[phase].ode_solver.is_direct_collocation:
            if isinstance(ocp.nlp[phase].x_init, NoisedInitialGuess):
                if interpolation_type == InterpolationType.ALL_POINTS:
                    ns *= ocp.nlp[phase].ode_solver.steps + 1
            elif isinstance(ocp.nlp[phase].x_init, InitialGuess):
                if interpolation_type != InterpolationType.EACH_FRAME:
                    ns *= ocp.nlp[phase].ode_solver.steps + 1
        return ns

    def define_ocp_initial_guess(self):
        """
        Declare and parse the initial guesses for all the variables (v vector)
        """

        ocp = self.ocp
        # Sanity check
<<<<<<< HEAD
        for i in range(ocp.n_phases):
            interpolation_type = self.get_interpolation_type(phase=i)
            ns = self.get_ns(phase=i, interpolation_type=interpolation_type)
            if ocp.nlp[i].ode_solver.is_direct_shooting:
                if ocp.nlp[i].x_init.type == InterpolationType.ALL_POINTS:
                    raise ValueError("InterpolationType.ALL_POINTS must only be used with direct collocation")

            ocp.nlp[i].x_init.check_and_adjust_dimensions(ocp.nlp[i].states["scaled"].shape, ns)
            if ocp.nlp[i].control_type == ControlType.CONSTANT:
                ocp.nlp[i].u_init.check_and_adjust_dimensions(ocp.nlp[i].controls["scaled"].shape, ocp.nlp[i].ns - 1)
            elif ocp.nlp[i].control_type == ControlType.LINEAR_CONTINUOUS:
                ocp.nlp[i].u_init.check_and_adjust_dimensions(ocp.nlp[i].controls["scaled"].shape, ocp.nlp[i].ns)
            else:
                raise NotImplementedError(f"Plotting {ocp.nlp[i].control_type} is not implemented yet")
=======
        for nlp in ocp.nlp:
            interpolation_type = self.get_interpolation_type(phase=nlp.phase_idx)
            ns = self.get_ns(phase=nlp.phase_idx, interpolation_type=interpolation_type)
            if nlp.use_states_from_phase_idx == nlp.phase_idx:
                if nlp.ode_solver.is_direct_shooting:
                    if nlp.x_init.type == InterpolationType.ALL_POINTS:
                        raise ValueError("InterpolationType.ALL_POINTS must only be used with direct collocation")

                nlp.x_init.check_and_adjust_dimensions(nlp.states.shape, ns)
            if nlp.use_controls_from_phase_idx == nlp.phase_idx:
                if nlp.control_type == ControlType.CONSTANT:
                    nlp.u_init.check_and_adjust_dimensions(nlp.controls.shape, nlp.ns - 1)
                elif nlp.control_type == ControlType.LINEAR_CONTINUOUS:
                    nlp.u_init.check_and_adjust_dimensions(nlp.controls.shape, nlp.ns)
                else:
                    raise NotImplementedError(f"Plotting {nlp.control_type} is not implemented yet")
>>>>>>> 8c1cd1a8

        # Declare phases dimensions
        for i_phase, nlp in enumerate(ocp.nlp):
            # For states
<<<<<<< HEAD
            nx = nlp.states["scaled"].shape
            if nlp.ode_solver.is_direct_collocation and interpolation_type != InterpolationType.EACH_FRAME:
                all_nx = nx * nlp.ns * (nlp.ode_solver.polynomial_degree + 1) + nx
                outer_offset = nx * (nlp.ode_solver.polynomial_degree + 1)
                repeat = nlp.ode_solver.polynomial_degree + 1
            else:
                all_nx = nx * (nlp.ns + 1)
                outer_offset = nx
                repeat = 1

            x_init = InitialGuess([0] * all_nx, interpolation=InterpolationType.CONSTANT)
            for k in range(nlp.ns + 1):
                for p in range(repeat if k != nlp.ns else 1):
                    span = slice(k * outer_offset + p * nx, k * outer_offset + (p + 1) * nx)
                    point = k if k != 0 else 0 if p == 0 else 1
                    if isinstance(nlp.x_init, NoisedInitialGuess):
                        if nlp.x_init.type == InterpolationType.ALL_POINTS:
=======
            if nlp.use_states_from_phase_idx == nlp.phase_idx:
                nx = nlp.states.shape
                if nlp.ode_solver.is_direct_collocation and interpolation_type != InterpolationType.EACH_FRAME:
                    all_nx = nx * nlp.ns * (nlp.ode_solver.polynomial_degree + 1) + nx
                    outer_offset = nx * (nlp.ode_solver.polynomial_degree + 1)
                    repeat = nlp.ode_solver.polynomial_degree + 1
                else:
                    all_nx = nx * (nlp.ns + 1)
                    outer_offset = nx
                    repeat = 1

                x_init = InitialGuess([0] * all_nx, interpolation=InterpolationType.CONSTANT)
                for k in range(nlp.ns + 1):
                    for p in range(repeat if k != nlp.ns else 1):
                        span = slice(k * outer_offset + p * nx, k * outer_offset + (p + 1) * nx)
                        point = k if k != 0 else 0 if p == 0 else 1
                        if isinstance(nlp.x_init, NoisedInitialGuess):
                            if nlp.x_init.type == InterpolationType.ALL_POINTS:
                                point = k * repeat + p
                        elif isinstance(nlp.x_init, InitialGuess) and nlp.x_init.type == InterpolationType.EACH_FRAME:
>>>>>>> 8c1cd1a8
                            point = k * repeat + p
                        x_init.init[span, 0] = nlp.x_init.init.evaluate_at(shooting_point=point)
                self.x_init[i_phase] = x_init

            # For controls
<<<<<<< HEAD
            if nlp.control_type == ControlType.CONSTANT:
                ns = nlp.ns
            elif nlp.control_type == ControlType.LINEAR_CONTINUOUS:
                ns = nlp.ns + 1
            else:
                raise NotImplementedError(f"Multiple shooting problem not implemented yet for {nlp.control_type}")
            nu = nlp.controls["scaled"].shape
            all_nu = nu * ns
            u_init = InitialGuess([0] * all_nu, interpolation=InterpolationType.CONSTANT)
            for k in range(ns):
                u_init.init[k * nu : (k + 1) * nu, 0] = nlp.u_init.init.evaluate_at(shooting_point=k)

            self.x_init[i_phase] = x_init
            self.u_init[i_phase] = u_init
=======
            if nlp.use_controls_from_phase_idx == nlp.phase_idx:
                if nlp.control_type == ControlType.CONSTANT:
                    ns = nlp.ns
                elif nlp.control_type == ControlType.LINEAR_CONTINUOUS:
                    ns = nlp.ns + 1
                else:
                    raise NotImplementedError(f"Multiple shooting problem not implemented yet for {nlp.control_type}")
                nu = nlp.controls.shape
                all_nu = nu * ns
                u_init = InitialGuess([0] * all_nu, interpolation=InterpolationType.CONSTANT)
                for k in range(ns):
                    u_init.init[k * nu : (k + 1) * nu, 0] = nlp.u_init.init.evaluate_at(shooting_point=k)

                self.u_init[i_phase] = u_init
>>>>>>> 8c1cd1a8

    def add_parameter(self, param: Parameter):
        """
        Add a parameter to the parameters pool

        Parameters
        ----------
        param: Parameter
            The new parameter to add to the pool
        """

        ocp = self.ocp
        param.cx = param.cx if param.cx is not None else ocp.cx.sym(param.name, param.size, 1)
        param.mx = MX.sym(f"{param.name}_MX", param.size, 1)

        if param.name in self.parameters_in_list:
            # Sanity check, you can only add a parameter with the same name if they do the same thing
            i = self.parameters_in_list.index(param.name)

            if param.function != self.parameters_in_list[i].function:
                raise RuntimeError("Pre dynamic function of same parameters must be the same")
            self.parameters_in_list[i].size += param.size
            self.parameters_in_list[i].cx = vertcat(self.parameters_in_list[i].cx, param.cx)
            self.parameters_in_list[i].mx = vertcat(self.parameters_in_list[i].mx, param.mx)
            self.parameters_in_list[i].scaling = vertcat(self.parameters_in_list[i].scaling, param.scaling)
            if param.params != self.parameters_in_list[i].params:
                raise RuntimeError("Extra parameters of same parameters must be the same")
            self.parameters_in_list[i].bounds.concatenate(param.bounds)
            self.parameters_in_list[i].initial_guess.concatenate(param.initial_guess)
        else:
            self.parameters_in_list.add(param)<|MERGE_RESOLUTION|>--- conflicted
+++ resolved
@@ -104,20 +104,15 @@
         -------
         The vector of all variables
         """
-<<<<<<< HEAD
-
-        x_scaled = [x_scaled.reshape((-1, 1)) for x_scaled in self.x_scaled]
-        return vertcat(*x_scaled, *self.u_scaled, self.parameters_in_list.cx)
-=======
-        x = []
-        u = []
+
+        x_scaled = []
+        u_scaled = []
         for nlp in self.ocp.nlp:
             if nlp.use_states_from_phase_idx == nlp.phase_idx:
-                x += [self.x[nlp.phase_idx].reshape((-1, 1))]
+                x_scaled += [self.x_scaled[nlp.phase_idx].reshape((-1, 1))]
             if nlp.use_controls_from_phase_idx == nlp.phase_idx:
-                u += [self.u[nlp.phase_idx]]
-        return vertcat(*x, *u, self.parameters_in_list.cx)
->>>>>>> 8c1cd1a8
+                u_scaled += [self.u_scaled[nlp.phase_idx]]
+        return vertcat(*x_scaled, *u_scaled, self.parameters_in_list.cx)
 
     @property
     def bounds(self):
@@ -311,58 +306,30 @@
         offset = 0
         p_idx = 0
         for p in range(self.ocp.n_phases):
-<<<<<<< HEAD
-            x_array = v_array[offset : offset + self.n_phase_x[p]].reshape(
-                (ocp.nlp[p].states["scaled"].shape, -1), order="F"
-            )
-            data_states[p_idx]["all"] = x_array
-            offset_var = 0
-            for var in ocp.nlp[p].states["scaled"]:
-                data_states[p_idx][var] = x_array[offset_var : offset_var + len(ocp.nlp[p].states["scaled"][var]), :]
-                offset_var += len(ocp.nlp[p].states["scaled"][var])
-            p_idx += 1
-            offset += self.n_phase_x[p]
-=======
             if self.ocp.nlp[p].use_states_from_phase_idx == self.ocp.nlp[p].phase_idx:
-                x_array = v_array[offset : offset + self.n_phase_x[p]].reshape((ocp.nlp[p].states.shape, -1), order="F")
+                x_array = v_array[offset: offset + self.n_phase_x[p]].reshape((ocp.nlp[p].states["scaled"].shape, -1), order="F")
                 data_states[p_idx]["all"] = x_array
                 offset_var = 0
-                for var in ocp.nlp[p].states:
-                    data_states[p_idx][var] = x_array[offset_var : offset_var + len(ocp.nlp[p].states[var]), :]
-                    offset_var += len(ocp.nlp[p].states[var])
+                for var in ocp.nlp[p].states["scaled"]:
+                    data_states[p_idx][var] = x_array[offset_var: offset_var + len(ocp.nlp[p].states["scaled"][var]), :]
+                    offset_var += len(ocp.nlp[p].states["scaled"][var])
                 p_idx += 1
                 offset += self.n_phase_x[p]
->>>>>>> 8c1cd1a8
 
         offset = self.n_all_x
         p_idx = 0
         for p in range(self.ocp.n_phases):
-<<<<<<< HEAD
-            u_array = v_array[offset : offset + self.n_phase_u[p]].reshape(
-                (ocp.nlp[p].controls["scaled"].shape, -1), order="F"
-            )
-            data_controls[p_idx]["all"] = u_array
-            offset_var = 0
-            for var in ocp.nlp[p].controls["scaled"]:
-                data_controls[p_idx][var] = u_array[
-                    offset_var : offset_var + len(ocp.nlp[p].controls["scaled"][var]), :
-                ]
-                offset_var += len(ocp.nlp[p].controls["scaled"][var])
-            p_idx += 1
-            offset += self.n_phase_u[p]
-=======
             if self.ocp.nlp[p].use_controls_from_phase_idx == self.ocp.nlp[p].phase_idx:
                 u_array = v_array[offset : offset + self.n_phase_u[p]].reshape(
-                    (ocp.nlp[p].controls.shape, -1), order="F"
+                    (ocp.nlp[p].controls["scaled"].shape, -1), order="F"
                 )
                 data_controls[p_idx]["all"] = u_array
                 offset_var = 0
-                for var in ocp.nlp[p].controls:
-                    data_controls[p_idx][var] = u_array[offset_var : offset_var + len(ocp.nlp[p].controls[var]), :]
-                    offset_var += len(ocp.nlp[p].controls[var])
+                for var in ocp.nlp[p].controls["scaled"]:
+                    data_controls[p_idx][var] = u_array[offset_var : offset_var + len(ocp.nlp[p].controls["scaled"][var]), :]
+                    offset_var += len(ocp.nlp[p].controls["scaled"][var])
                 p_idx += 1
                 offset += self.n_phase_u[p]
->>>>>>> 8c1cd1a8
 
         offset = self.n_all_x + self.n_all_u
         scaling_offset = 0
@@ -383,89 +350,62 @@
         Declare all the casadi variables with the right size to be used during a specific phase
         """
         x = []
+        x_scaled = []
         u = []
+        u_scaled = []
         for nlp in self.ocp.nlp:
-<<<<<<< HEAD
-            x = []
-            x_scaled = []
-            u = []
-            u_scaled = []
-=======
             x.append([])
+            x_scaled.append([])
             u.append([])
->>>>>>> 8c1cd1a8
+            u_scaled.append([])
             if nlp.control_type != ControlType.CONSTANT and nlp.control_type != ControlType.LINEAR_CONTINUOUS:
                 raise NotImplementedError(f"Multiple shooting problem not implemented yet for {nlp.control_type}")
 
             for k in range(nlp.ns + 1):
-<<<<<<< HEAD
-                if k != nlp.ns and nlp.ode_solver.is_direct_collocation:
-                    x_sym = nlp.cx.sym(
-                        "X_scaled_" + str(nlp.phase_idx) + "_" + str(k),
-                        nlp.states["scaled"].shape,
-                        nlp.ode_solver.polynomial_degree + 1,
-                    )
-                    x_scaled.append(x_sym)
-                    x.append(x_scaled[0] * nlp.x_scaling["all"].scaling)
-                else:
-                    x_sym = nlp.cx.sym("X_scaled_" + str(nlp.phase_idx) + "_" + str(k), nlp.states["scaled"].shape, 1)
-                    x_scaled.append(x_sym)
-                    x.append(x_scaled[0] * nlp.x_scaling["all"].scaling)
-
-                if nlp.control_type != ControlType.CONSTANT or (
-                    nlp.control_type == ControlType.CONSTANT and k != nlp.ns
-                ):
-                    u_sym = nlp.cx.sym("U_scaled_" + str(nlp.phase_idx) + "_" + str(k), nlp.controls["scaled"].shape, 1)
-                    u_scaled.append(u_sym)
-                    u.append(u_scaled[0] * nlp.u_scaling["all"].scaling)
-
-            nlp.X_scaled = x_scaled
-            nlp.X = x
-            self.x_scaled[nlp.phase_idx] = vertcat(*[x_tp.reshape((-1, 1)) for x_tp in x_scaled])
-            self.n_phase_x[nlp.phase_idx] = self.x_scaled[nlp.phase_idx].size()[0]
-            nlp.U_scaled = u_scaled
-            nlp.U = u
-            self.u_scaled[nlp.phase_idx] = vertcat(*u_scaled)
-            self.n_phase_u[nlp.phase_idx] = self.u_scaled[nlp.phase_idx].size()[0]
-=======
                 if nlp.phase_idx == nlp.use_states_from_phase_idx:
                     if k != nlp.ns and nlp.ode_solver.is_direct_collocation:
-                        x[nlp.phase_idx].append(
+                        x_scaled[nlp.phase_idx].append(
                             nlp.cx.sym(
-                                "X_" + str(nlp.phase_idx) + "_" + str(k),
-                                nlp.states.shape,
+                                "X_scaled_" + str(nlp.phase_idx) + "_" + str(k),
+                                nlp.states["scaled"].shape,
                                 nlp.ode_solver.polynomial_degree + 1,
                             )
                         )
+                        x[nlp.phase_idx].append(x_scaled[0] * nlp.x_scaling["all"].scaling)
                     else:
-                        x[nlp.phase_idx].append(
-                            nlp.cx.sym("X_" + str(nlp.phase_idx) + "_" + str(k), nlp.states.shape, 1)
+                        x_scaled[nlp.phase_idx].append(
+                            nlp.cx.sym("X_scaled_" + str(nlp.phase_idx) + "_" + str(k), nlp.states["scaled"].shape, 1)
                         )
-                else:
+                        x[nlp.phase_idx].append(x_scaled[0] * nlp.x_scaling["all"].scaling)
+                else:
+                    x_scaled[nlp.phase_idx] = x_scaled[nlp.use_states_from_phase_idx]
                     x[nlp.phase_idx] = x[nlp.use_states_from_phase_idx]
 
                 if nlp.phase_idx == nlp.use_controls_from_phase_idx:
                     if nlp.control_type != ControlType.CONSTANT or (
-                        nlp.control_type == ControlType.CONSTANT and k != nlp.ns
+                            nlp.control_type == ControlType.CONSTANT and k != nlp.ns
                     ):
-                        u[nlp.phase_idx].append(
-                            nlp.cx.sym("U_" + str(nlp.phase_idx) + "_" + str(k), nlp.controls.shape, 1)
+                        u_scaled[nlp.phase_idx].append(
+                            nlp.cx.sym("U_scaled_" + str(nlp.phase_idx) + "_" + str(k), nlp.controls["scaled"].shape, 1)
                         )
-                else:
+                        u[nlp.phase_idx].append(u_scaled[0] * nlp.u_scaling["all"].scaling)
+                else:
+                    u_scaled[nlp.phase_idx] = u_scaled[nlp.use_controls_from_phase_idx]
                     u[nlp.phase_idx] = u[nlp.use_controls_from_phase_idx]
 
+            nlp.X_scaled = x_scaled[nlp.phase_idx]
             nlp.X = x[nlp.phase_idx]
-            self.x[nlp.phase_idx] = vertcat(*[x_tp.reshape((-1, 1)) for x_tp in x[nlp.use_states_from_phase_idx]])
+            self.x_scaled[nlp.phase_idx] = vertcat(
+                *[x_tp.reshape((-1, 1)) for x_tp in x_scaled[nlp.use_states_from_phase_idx]])
             self.n_phase_x[nlp.phase_idx] = (
-                self.x[nlp.phase_idx].size()[0] if nlp.phase_idx == nlp.use_states_from_phase_idx else 0
+                self.x_scaled[nlp.phase_idx].size()[0] if nlp.phase_idx == nlp.use_states_from_phase_idx else 0
             )
-
+            nlp.U_scaled = u_scaled[nlp.phase_idx]
             nlp.U = u[nlp.phase_idx]
-            self.u[nlp.phase_idx] = vertcat(*u[nlp.use_controls_from_phase_idx])
+            self.u_scaled[nlp.phase_idx] = vertcat(*u_scaled[nlp.use_controls_from_phase_idx])
             self.n_phase_u[nlp.phase_idx] = (
-                self.u[nlp.phase_idx].size()[0] if nlp.phase_idx == nlp.use_controls_from_phase_idx else 0
+                self.u_scaled[nlp.phase_idx].size()[0] if nlp.phase_idx == nlp.use_controls_from_phase_idx else 0
             )
->>>>>>> 8c1cd1a8
 
         self.n_all_x = sum(self.n_phase_x)
         self.n_all_u = sum(self.n_phase_u)
@@ -479,15 +419,6 @@
 
         # Sanity check
         for nlp in ocp.nlp:
-<<<<<<< HEAD
-            nlp.x_bounds.check_and_adjust_dimensions(nlp.states["scaled"].shape, nlp.ns)
-            if nlp.control_type == ControlType.CONSTANT:
-                nlp.u_bounds.check_and_adjust_dimensions(nlp.controls["scaled"].shape, nlp.ns - 1)
-            elif nlp.control_type == ControlType.LINEAR_CONTINUOUS:
-                nlp.u_bounds.check_and_adjust_dimensions(nlp.controls["scaled"].shape, nlp.ns)
-            else:
-                raise NotImplementedError(f"Plotting {nlp.control_type} is not implemented yet")
-=======
             if nlp.use_states_from_phase_idx == nlp.phase_idx:
                 nlp.x_bounds.check_and_adjust_dimensions(nlp.states.shape, nlp.ns)
             if nlp.use_controls_from_phase_idx == nlp.phase_idx:
@@ -497,43 +428,10 @@
                     nlp.u_bounds.check_and_adjust_dimensions(nlp.controls.shape, nlp.ns)
                 else:
                     raise NotImplementedError(f"Plotting {nlp.control_type} is not implemented yet")
->>>>>>> 8c1cd1a8
 
         # Declare phases dimensions
         for i_phase, nlp in enumerate(ocp.nlp):
             # For states
-<<<<<<< HEAD
-            nx = nlp.states["scaled"].shape
-            if nlp.ode_solver.is_direct_collocation:
-                all_nx = nx * nlp.ns * (nlp.ode_solver.polynomial_degree + 1) + nx
-                outer_offset = nx * (nlp.ode_solver.polynomial_degree + 1)
-                repeat = nlp.ode_solver.polynomial_degree + 1
-            else:
-                all_nx = nx * (nlp.ns + 1)
-                outer_offset = nx
-                repeat = 1
-            x_bounds = Bounds([0] * all_nx, [0] * all_nx, interpolation=InterpolationType.CONSTANT)
-            for k in range(nlp.ns + 1):
-                for p in range(repeat if k != nlp.ns else 1):
-                    span = slice(k * outer_offset + p * nx, k * outer_offset + (p + 1) * nx)
-                    point = k if k != 0 else 0 if p == 0 else 1
-                    x_bounds.min[span, 0] = nlp.x_bounds.min.evaluate_at(shooting_point=point)
-                    x_bounds.max[span, 0] = nlp.x_bounds.max.evaluate_at(shooting_point=point)
-
-            # For controls
-            if nlp.control_type == ControlType.CONSTANT:
-                ns = nlp.ns
-            elif nlp.control_type == ControlType.LINEAR_CONTINUOUS:
-                ns = nlp.ns + 1
-            else:
-                raise NotImplementedError(f"Multiple shooting problem not implemented yet for {nlp.control_type}")
-            nu = nlp.controls["scaled"].shape
-            all_nu = nu * ns
-            u_bounds = Bounds([0] * all_nu, [0] * all_nu, interpolation=InterpolationType.CONSTANT)
-            for k in range(ns):
-                u_bounds.min[k * nu : (k + 1) * nu, 0] = nlp.u_bounds.min.evaluate_at(shooting_point=k)
-                u_bounds.max[k * nu : (k + 1) * nu, 0] = nlp.u_bounds.max.evaluate_at(shooting_point=k)
-=======
             if nlp.use_states_from_phase_idx == nlp.phase_idx:
                 nx = nlp.states.shape
                 if nlp.ode_solver.is_direct_collocation:
@@ -568,7 +466,6 @@
                 for k in range(ns):
                     u_bounds.min[k * nu : (k + 1) * nu, 0] = nlp.u_bounds.min.evaluate_at(shooting_point=k)
                     u_bounds.max[k * nu : (k + 1) * nu, 0] = nlp.u_bounds.max.evaluate_at(shooting_point=k)
->>>>>>> 8c1cd1a8
 
                 self.u_bounds[i_phase] = u_bounds
 
@@ -637,22 +534,6 @@
 
         ocp = self.ocp
         # Sanity check
-<<<<<<< HEAD
-        for i in range(ocp.n_phases):
-            interpolation_type = self.get_interpolation_type(phase=i)
-            ns = self.get_ns(phase=i, interpolation_type=interpolation_type)
-            if ocp.nlp[i].ode_solver.is_direct_shooting:
-                if ocp.nlp[i].x_init.type == InterpolationType.ALL_POINTS:
-                    raise ValueError("InterpolationType.ALL_POINTS must only be used with direct collocation")
-
-            ocp.nlp[i].x_init.check_and_adjust_dimensions(ocp.nlp[i].states["scaled"].shape, ns)
-            if ocp.nlp[i].control_type == ControlType.CONSTANT:
-                ocp.nlp[i].u_init.check_and_adjust_dimensions(ocp.nlp[i].controls["scaled"].shape, ocp.nlp[i].ns - 1)
-            elif ocp.nlp[i].control_type == ControlType.LINEAR_CONTINUOUS:
-                ocp.nlp[i].u_init.check_and_adjust_dimensions(ocp.nlp[i].controls["scaled"].shape, ocp.nlp[i].ns)
-            else:
-                raise NotImplementedError(f"Plotting {ocp.nlp[i].control_type} is not implemented yet")
-=======
         for nlp in ocp.nlp:
             interpolation_type = self.get_interpolation_type(phase=nlp.phase_idx)
             ns = self.get_ns(phase=nlp.phase_idx, interpolation_type=interpolation_type)
@@ -660,8 +541,8 @@
                 if nlp.ode_solver.is_direct_shooting:
                     if nlp.x_init.type == InterpolationType.ALL_POINTS:
                         raise ValueError("InterpolationType.ALL_POINTS must only be used with direct collocation")
-
                 nlp.x_init.check_and_adjust_dimensions(nlp.states.shape, ns)
+
             if nlp.use_controls_from_phase_idx == nlp.phase_idx:
                 if nlp.control_type == ControlType.CONSTANT:
                     nlp.u_init.check_and_adjust_dimensions(nlp.controls.shape, nlp.ns - 1)
@@ -669,30 +550,10 @@
                     nlp.u_init.check_and_adjust_dimensions(nlp.controls.shape, nlp.ns)
                 else:
                     raise NotImplementedError(f"Plotting {nlp.control_type} is not implemented yet")
->>>>>>> 8c1cd1a8
 
         # Declare phases dimensions
         for i_phase, nlp in enumerate(ocp.nlp):
             # For states
-<<<<<<< HEAD
-            nx = nlp.states["scaled"].shape
-            if nlp.ode_solver.is_direct_collocation and interpolation_type != InterpolationType.EACH_FRAME:
-                all_nx = nx * nlp.ns * (nlp.ode_solver.polynomial_degree + 1) + nx
-                outer_offset = nx * (nlp.ode_solver.polynomial_degree + 1)
-                repeat = nlp.ode_solver.polynomial_degree + 1
-            else:
-                all_nx = nx * (nlp.ns + 1)
-                outer_offset = nx
-                repeat = 1
-
-            x_init = InitialGuess([0] * all_nx, interpolation=InterpolationType.CONSTANT)
-            for k in range(nlp.ns + 1):
-                for p in range(repeat if k != nlp.ns else 1):
-                    span = slice(k * outer_offset + p * nx, k * outer_offset + (p + 1) * nx)
-                    point = k if k != 0 else 0 if p == 0 else 1
-                    if isinstance(nlp.x_init, NoisedInitialGuess):
-                        if nlp.x_init.type == InterpolationType.ALL_POINTS:
-=======
             if nlp.use_states_from_phase_idx == nlp.phase_idx:
                 nx = nlp.states.shape
                 if nlp.ode_solver.is_direct_collocation and interpolation_type != InterpolationType.EACH_FRAME:
@@ -713,28 +574,11 @@
                             if nlp.x_init.type == InterpolationType.ALL_POINTS:
                                 point = k * repeat + p
                         elif isinstance(nlp.x_init, InitialGuess) and nlp.x_init.type == InterpolationType.EACH_FRAME:
->>>>>>> 8c1cd1a8
                             point = k * repeat + p
                         x_init.init[span, 0] = nlp.x_init.init.evaluate_at(shooting_point=point)
                 self.x_init[i_phase] = x_init
 
             # For controls
-<<<<<<< HEAD
-            if nlp.control_type == ControlType.CONSTANT:
-                ns = nlp.ns
-            elif nlp.control_type == ControlType.LINEAR_CONTINUOUS:
-                ns = nlp.ns + 1
-            else:
-                raise NotImplementedError(f"Multiple shooting problem not implemented yet for {nlp.control_type}")
-            nu = nlp.controls["scaled"].shape
-            all_nu = nu * ns
-            u_init = InitialGuess([0] * all_nu, interpolation=InterpolationType.CONSTANT)
-            for k in range(ns):
-                u_init.init[k * nu : (k + 1) * nu, 0] = nlp.u_init.init.evaluate_at(shooting_point=k)
-
-            self.x_init[i_phase] = x_init
-            self.u_init[i_phase] = u_init
-=======
             if nlp.use_controls_from_phase_idx == nlp.phase_idx:
                 if nlp.control_type == ControlType.CONSTANT:
                     ns = nlp.ns
@@ -749,7 +593,6 @@
                     u_init.init[k * nu : (k + 1) * nu, 0] = nlp.u_init.init.evaluate_at(shooting_point=k)
 
                 self.u_init[i_phase] = u_init
->>>>>>> 8c1cd1a8
 
     def add_parameter(self, param: Parameter):
         """
