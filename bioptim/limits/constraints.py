from typing import Callable, Any

import numpy as np
from casadi import sum1, if_else, vertcat, lt, SX, MX, jacobian, Function, MX_eye, SX_eye, horzcat, ldl, diag

from .path_conditions import Bounds
from .penalty import PenaltyFunctionAbstract, PenaltyOption, PenaltyController
from ..misc.enums import Node, InterpolationType, PenaltyType, ConstraintType
from ..misc.fcn_enum import FcnEnum
from ..misc.options import OptionList
from ..models.protocols.stochastic_biomodel import StochasticBioModel


class Constraint(PenaltyOption):
    """
    A placeholder for a constraint

    Attributes
    ----------
    min_bound: np.ndarray
        The vector of minimum bound of the constraint. Default is 0
    max_bound: np.ndarray
        The vector of maximal bound of the constraint. Default is 0
    """

    def __init__(
        self,
        constraint: Any,
        min_bound: np.ndarray | float = None,
        max_bound: np.ndarray | float = None,
        quadratic: bool = False,
        phase: int = -1,
        is_stochastic: bool = False,
        **params: Any,
    ):
        """
        Parameters
        ----------
        constraint: ConstraintFcn
            The chosen constraint
        min_bound: np.ndarray
            The vector of minimum bound of the constraint. Default is 0
        max_bound: np.ndarray
            The vector of maximal bound of the constraint. Default is 0
        phase: int
            The index of the phase to apply the constraint
        quadratic: bool
            If the penalty is quadratic
        is_stochastic: bool
            If the constraint is stochastic (if we should instead look at the rate of variation of the inequality
            constraint)
        params:
            Generic parameters for options
        """
        custom_function = None
        if not isinstance(constraint, (ConstraintFcn, ImplicitConstraintFcn)):
            custom_function = constraint
            constraint = ConstraintFcn.CUSTOM

        super(Constraint, self).__init__(
            penalty=constraint,
            phase=phase,
            quadratic=quadratic,
            custom_function=custom_function,
            is_stochastic=is_stochastic,
            **params,
        )

        if isinstance(constraint, ImplicitConstraintFcn):
            self.penalty_type = ConstraintType.IMPLICIT  # doing this puts the relevance of this enum in question

        self.min_bound = min_bound
        self.max_bound = max_bound
        self.bounds = Bounds("constraints", interpolation=InterpolationType.CONSTANT)

    def set_penalty(self, penalty: MX | SX, controller: PenaltyController):
        super(Constraint, self).set_penalty(penalty, controller)
        self.min_bound = 0 if self.min_bound is None else self.min_bound
        self.max_bound = 0 if self.max_bound is None else self.max_bound

    def add_or_replace_to_penalty_pool(self, ocp, nlp):
        if self.type == ConstraintFcn.TIME_CONSTRAINT:
            self.node = Node.END

        super(Constraint, self).add_or_replace_to_penalty_pool(ocp, nlp)

        self.min_bound = np.array(self.min_bound) if isinstance(self.min_bound, (list, tuple)) else self.min_bound
        self.max_bound = np.array(self.max_bound) if isinstance(self.max_bound, (list, tuple)) else self.max_bound

        if self.bounds.shape[0] == 0:
            for i in self.rows:
                min_bound = (
                    self.min_bound[i]
                    if hasattr(self.min_bound, "__getitem__") and self.min_bound.shape[0] > 1
                    else self.min_bound
                )
                max_bound = (
                    self.max_bound[i]
                    if hasattr(self.max_bound, "__getitem__") and self.max_bound.shape[0] > 1
                    else self.max_bound
                )
                self.bounds.concatenate(Bounds(None, min_bound, max_bound, interpolation=InterpolationType.CONSTANT))
        elif self.bounds.shape[0] != len(self.rows):
            raise RuntimeError(f"bounds rows is {self.bounds.shape[0]} but should be {self.rows} or empty")

    def _add_penalty_to_pool(self, controller: list[PenaltyController, ...]):
        controller = controller[0]  # This is a special case of Node.TRANSITION

        if self.penalty_type == PenaltyType.INTERNAL:
            pool = (
                controller.get_nlp.g_internal
                if controller is not None and controller.get_nlp
                else controller.ocp.g_internal
            )
        elif self.penalty_type == ConstraintType.IMPLICIT:
            pool = (
                controller.get_nlp.g_implicit
                if controller is not None and controller.get_nlp
                else controller.ocp.g_implicit
            )
        elif self.penalty_type == PenaltyType.USER:
            pool = controller.get_nlp.g if controller is not None and controller.get_nlp else controller.ocp.g
        else:
            raise ValueError(f"Invalid constraint type {self.penalty_type}.")
        pool[self.list_index] = self

    def ensure_penalty_sanity(self, ocp, nlp):
        if self.penalty_type == PenaltyType.INTERNAL:
            g_to_add_to = nlp.g_internal if nlp else ocp.g_internal
        elif self.penalty_type == ConstraintType.IMPLICIT:
            g_to_add_to = nlp.g_implicit if nlp else ocp.g_implicit
        elif self.penalty_type == PenaltyType.USER:
            g_to_add_to = nlp.g if nlp else ocp.g
        else:
            raise ValueError(f"Invalid Type of Constraint {self.penalty_type}")

        if self.list_index < 0:
            for i, j in enumerate(g_to_add_to):
                if not j:
                    self.list_index = i
                    return
            else:
                g_to_add_to.append([])
                self.list_index = len(g_to_add_to) - 1
        else:
            while self.list_index >= len(g_to_add_to):
                g_to_add_to.append([])
            g_to_add_to[self.list_index] = []


class ConstraintList(OptionList):
    """
    A list of Constraint if more than one is required

    Methods
    -------
    add(self, constraint: Callable | "ConstraintFcn", **extra_arguments)
        Add a new Constraint to the list
    print(self)
        Print the ConstraintList to the console
    """

    def add(self, constraint: Callable | Constraint | Any, **extra_arguments: Any):
        """
        Add a new constraint to the list

        Parameters
        ----------
        constraint: Callable | Constraint | ConstraintFcn
            The chosen constraint
        extra_arguments: dict
            Any parameters to pass to Constraint
        """

        if isinstance(constraint, Constraint):
            self.copy(constraint)

        else:
            super(ConstraintList, self)._add(option_type=Constraint, constraint=constraint, **extra_arguments)

    def print(self):
        """
        Print the ConstraintList to the console
        """
        # TODO: Print all elements in the console
        raise NotImplementedError("Printing of ConstraintList is not ready yet")


class ConstraintFunction(PenaltyFunctionAbstract):
    """
    Internal (re)implementation of the penalty functions

    Methods
    -------
    inner_phase_continuity(ocp)
        Add continuity constraints between each nodes of a phase.
    inter_phase_continuity(ocp)
        Add phase transition constraints between two phases.
    inter_node_continuity(ocp)
        Add phase multi node constraints between specified nodes and phases.
    ensure_penalty_sanity(ocp: OptimalControlProgram, nlp: NonLinearProgram, penalty: Constraint)
        Resets a penalty. A negative penalty index creates a new empty penalty.
    penalty_nature() -> str
        Get the nature of the penalty
    """

    class Functions:
        """
        Implementation of all the constraint functions
        """

        @staticmethod
        def non_slipping(
            constraint: Constraint,
            controller: PenaltyController,
            tangential_component_idx: int,
            normal_component_idx: int,
            static_friction_coefficient: float,
        ):
            """
            Add a constraint of static friction at contact points constraining for small tangential forces.
            This function make the assumption that normal_force is always positive
            That is mu*normal_force = tangential_force. To prevent from using a square root, the previous
            equation is squared

            Parameters
            ----------
            constraint: Constraint
                The actual constraint to declare
            controller: PenaltyController
                The penalty node elements
            tangential_component_idx: int
                Index of the tangential component of the contact force.
                [0] = x_indices, [1] = y_indices / or [0] = component
            normal_component_idx: int
                Index of the normal component of the contact force
            static_friction_coefficient: float
                Static friction coefficient
            """

            if isinstance(tangential_component_idx, int):
                tangential_component_idx = [tangential_component_idx]
            elif not isinstance(tangential_component_idx, (tuple, list)):
                raise RuntimeError("tangential_component_idx must be a unique integer or a list of integer")

            if isinstance(normal_component_idx, int):
                normal_component_idx = [normal_component_idx]
            elif not isinstance(normal_component_idx, (tuple, list)):
                raise RuntimeError("normal_component_idx must be a unique integer or a list of integer")

            mu_squared = static_friction_coefficient**2
            constraint.min_bound = np.array([0, 0])
            constraint.max_bound = np.array([np.inf, np.inf])

            contact = controller.get_nlp.contact_forces_func(
                controller.time.cx,
                controller.states.cx_start,
                controller.controls.cx_start,
                controller.parameters.cx,
                controller.algebraic_states.cx_start,
            )
            normal_contact_force_squared = sum1(contact[normal_component_idx, 0]) ** 2
            if len(tangential_component_idx) == 1:
                tangential_contact_force_squared = sum1(contact[tangential_component_idx[0], 0]) ** 2
            elif len(tangential_component_idx) == 2:
                tangential_contact_force_squared = (
                    sum1(contact[tangential_component_idx[0], 0]) ** 2
                    + sum1(contact[tangential_component_idx[1], 0]) ** 2
                )
            else:
                raise (ValueError("tangential_component_idx should either be x and y or only one component"))

            slipping = vertcat(
                mu_squared * normal_contact_force_squared - tangential_contact_force_squared,
                mu_squared * normal_contact_force_squared + tangential_contact_force_squared,
            )
            return slipping

        @staticmethod
        def torque_max_from_q_and_qdot(
            constraint: Constraint,
            controller: PenaltyController,
            min_torque=None,
        ):
            """
            Nonlinear maximal values of joint torques computed from the torque-position-velocity relationship

            Parameters
            ----------
            constraint: Constraint
                The actual constraint to declare
            controller: PenaltyController
                The penalty node elements
            min_torque: float
                Minimum joint torques. This prevents from having too small torques, but introduces an if statement
            """

            if min_torque and min_torque < 0:
                raise ValueError("min_torque cannot be negative in tau_max_from_actuators")

            bound = controller.model.tau_max(controller.q.mx, controller.qdot.mx)
            min_bound = controller.mx_to_cx(
                "min_bound",
                controller.tau.mapping.to_first.map(bound[1]),
                controller.q,
                controller.qdot,
            )
            max_bound = controller.mx_to_cx(
                "max_bound",
                controller.tau.mapping.to_first.map(bound[0]),
                controller.q,
                controller.qdot,
            )
            if min_torque:
                min_bound = if_else(lt(min_bound, min_torque), min_torque, min_bound)
                max_bound = if_else(lt(max_bound, min_torque), min_torque, max_bound)

            value = vertcat(controller.tau.cx_start + min_bound, controller.tau.cx_start - max_bound)

            if constraint.rows is None or isinstance(constraint.rows, (tuple, list, np.ndarray)):
                n_rows = value.shape[0] // 2
            elif isinstance(constraint.rows, int):
                n_rows = 1
            else:
                raise ValueError("Wrong type for rows")
            constraint.min_bound = [0] * n_rows + [-np.inf] * n_rows
            constraint.max_bound = [np.inf] * n_rows + [0] * n_rows
            return value

        @staticmethod
        def time_constraint(_: Constraint, controller: PenaltyController, **unused_param):
            """
            The time constraint is taken care elsewhere, but must be declared here. This function therefore does nothing

            Parameters
            ----------
            _: Constraint
                The actual constraint to declare
            controller: PenaltyController
                The penalty node elements
            **unused_param: dict
                Since the function does nothing, we can safely ignore any argument
            """

            return controller.tf

        @staticmethod
        def bound_state(
            _: Constraint,
            controller: PenaltyController,
            key: str,
        ):
            """
            Bound the state according to key
            Parameters
            ----------
            _: Constraint
                The actual constraint to declare
            controller: PenaltyController
                The penalty node elements
            key: str
                The name of the state to constraint
            """

            return controller.states[key].cx_start

        @staticmethod
        def bound_control(
            _: Constraint,
            controller: PenaltyController,
            key: str,
        ):
            """
            Bound the control according to key
            Parameters
            ----------
            _: Constraint
                The actual constraint to declare
            controller: PenaltyController
                The penalty node elements
            key: str
                The name of the control to constraint
            """

            return controller.controls[key].cx_start

        @staticmethod
        def qddot_equals_forward_dynamics(
            _: Constraint,
            controller: PenaltyController,
            with_contact: bool,
            with_passive_torque: bool,
            with_ligament: bool,
            **unused_param,
        ):
            """
            Compute the difference between symbolic joint accelerations and forward dynamic results
            It includes the inversion of mass matrix

            Parameters
            ----------
            _: Constraint
                The actual constraint to declare
            controller: PenaltyController
                The penalty node elements
            with_contact: bool
                True if the contact dynamics is handled
            with_passive_torque: bool
                True if the passive torque dynamics is handled
            with_ligament: bool
                True if the ligament dynamics is handled
            **unused_param: dict
                Since the function does nothing, we can safely ignore any argument
            """

            q = controller.q.mx
            qdot = controller.qdot.mx
            passive_torque = controller.model.passive_joint_torque(q, qdot)
            tau = controller.states["tau"].mx if "tau" in controller.states else controller.tau.mx
            tau = tau + passive_torque if with_passive_torque else tau
            tau = tau + controller.model.ligament_joint_torque(q, qdot) if with_ligament else tau

            qddot = controller.controls["qddot"].mx if "qddot" in controller.controls else controller.states["qddot"].mx
            if with_contact:
                qddot_fd = controller.model.constrained_forward_dynamics(q, qdot, tau)
            else:
                qddot_fd = controller.model.forward_dynamics(q, qdot, tau)

            var = []
            var.extend([controller.states[key] for key in controller.states])
            var.extend([controller.controls[key] for key in controller.controls])
            var.extend([param for param in controller.parameters])

            return controller.mx_to_cx("forward_dynamics", qddot - qddot_fd, *var)

        @staticmethod
        def tau_equals_inverse_dynamics(
            _: Constraint,
            controller: PenaltyController,
            with_contact: bool,
            with_passive_torque: bool,
            with_ligament: bool,
            **unused_param,
        ):
            """
            Compute the difference between symbolic joint torques and inverse dynamic results
            It does not include any inversion of mass matrix

            Parameters
            ----------
            _: Constraint
                The actual constraint to declare
            controller: PenaltyController
                The penalty node elements
            with_contact: bool
                True if the contact dynamics is handled
            with_passive_torque: bool
                True if the passive torque dynamics is handled
            with_ligament: bool
                True if the ligament dynamics is handled
            **unused_param: dict
                Since the function does nothing, we can safely ignore any argument
            """

            q = controller.q.mx
            qdot = controller.qdot.mx
            tau = controller.states["tau"].mx if "tau" in controller.states else controller.tau.mx
            qddot = controller.states["qddot"].mx if "qddot" in controller.states else controller.controls["qddot"].mx
            passive_torque = controller.model.passive_joint_torque(q, qdot)
            tau = tau + passive_torque if with_passive_torque else tau
            tau = tau + controller.model.ligament_joint_torque(q, qdot) if with_ligament else tau

            if controller.get_nlp.external_forces:
                raise NotImplementedError(
                    "This implicit constraint tau_equals_inverse_dynamics is not implemented yet with external forces"
                )
                # Todo: add fext tau_id = nlp.model.inverse_dynamics(q, qdot, qddot, fext).to_mx()
            if with_contact:
                # todo: this should be done internally in BiorbdModel
                f_contact = (
                    controller.controls["fext"].mx if "fext" in controller.controls else controller.states["fext"].mx
                )
                f_contact_vec = controller.model.reshape_fext_to_fcontact(f_contact)

                tau_id = controller.model.inverse_dynamics(q, qdot, qddot, None, f_contact_vec)

            else:
                tau_id = controller.model.inverse_dynamics(q, qdot, qddot)

            var = []
            var.extend([controller.states[key] for key in controller.states])
            var.extend([controller.controls[key] for key in controller.controls])
            var.extend([param for param in controller.parameters])

            return controller.mx_to_cx("inverse_dynamics", tau_id - tau, *var)

        @staticmethod
        def implicit_marker_acceleration(
            _: Constraint, controller: PenaltyController, contact_index: int, contact_axis: int, **unused_param
        ):
            """
            Compute the acceleration of the contact node to set it at zero

            Parameters
            ----------
            _: Constraint
                The actual constraint to declare
            controller: PenaltyController
                The penalty node elements
            contact_index: int
                The contact index
            **unused_param: dict
                Since the function does nothing, we can safely ignore any argument
            """

            q = controller.q.mx
            qdot = controller.qdot.mx
            qddot = controller.states["qddot"].mx if "qddot" in controller.states else controller.controls["qddot"].mx

            # TODO get the index of the marker
            contact_acceleration = controller.model.rigid_contact_acceleration(
                q, qdot, qddot, contact_index, contact_axis
            )

            var = []
            var.extend([controller.states[key] for key in controller.states.keys()])
            var.extend([controller.controls[key] for key in controller.controls.keys()])
            var.extend([controller.parameters[key] for key in controller.parameters.keys()])

            return controller.mx_to_cx("contact_acceleration", contact_acceleration, *var)

        @staticmethod
        def tau_from_muscle_equal_inverse_dynamics(
            _: Constraint, controller: PenaltyController, with_passive_torque: bool, with_ligament: bool, **unused_param
        ):
            """
            Compute the difference between symbolic joint torques from muscle and inverse dynamic results
            It does not include any inversion of mass matrix

            Parameters
            ----------
            _: Constraint
                The actual constraint to declare
            controller: PenaltyController
                The penalty node elements
            with_passive_torque: bool
                True if the passive torque dynamics is handled
            with_ligament: bool
                True if the ligament dynamics is handled
            **unused_param: dict
                Since the function does nothing, we can safely ignore any argument
            """

            q = controller.q.mx
            qdot = controller.qdot.mx
            muscle_activations = controller.controls["muscles"].mx
            muscles_states = controller.model.state_set()
            passive_torque = controller.model.passive_joint_torque(q, qdot)
            for k in range(len(controller.controls["muscles"])):
                muscles_states[k].setActivation(muscle_activations[k])
            muscle_tau = controller.model.muscle_joint_torque(muscles_states, q, qdot)
            muscle_tau = muscle_tau + passive_torque if with_passive_torque else muscle_tau
            muscle_tau = muscle_tau + controller.model.ligament_joint_torque(q, qdot) if with_ligament else muscle_tau
            qddot = controller.states["qddot"].mx if "qddot" in controller.states else controller.controls["qddot"].mx

            if controller.get_nlp.external_forces:
                raise NotImplementedError(
                    "This implicit constraint tau_from_muscle_equal_inverse_dynamics is not implemented yet with external forces"
                )
                # Todo: add fext tau_id = nlp.model.inverse_dynamics(q, qdot, qddot, fext).to_mx()
                # fext need to be a mx

            tau_id = controller.model.inverse_dynamics(q, qdot, qddot)

            var = []
            var.extend([controller.states[key] for key in controller.states])
            var.extend([controller.controls[key] for key in controller.controls])
            var.extend([param for param in controller.parameters])

            return controller.mx_to_cx("inverse_dynamics", tau_id - muscle_tau, *var)

        @staticmethod
        def implicit_soft_contact_forces(_: Constraint, controller: PenaltyController, **unused_param):
            """
            Compute the difference between symbolic soft contact forces and actual force contact dynamic

            Parameters
            ----------
            _: Constraint
                The actual constraint to declare
            controller: PenaltyController
                The penalty node elements
            **unused_param: dict
                Since the function does nothing, we can safely ignore any argument
            """

            force_idx = []
            for i_sc in range(controller.model.nb_soft_contacts):
                force_idx.append(3 + (6 * i_sc))
                force_idx.append(4 + (6 * i_sc))
                force_idx.append(5 + (6 * i_sc))

            soft_contact_all = controller.get_nlp.soft_contact_forces_func(
                controller.states.mx, controller.controls.mx, controller.parameters.mx
            )
            soft_contact_force = soft_contact_all[force_idx]

            var = []
            var.extend([controller.states[key] for key in controller.states])
            var.extend([controller.controls[key] for key in controller.controls])
            var.extend([param for param in controller.parameters])

            return controller.mx_to_cx("forward_dynamics", controller.controls["fext"].mx - soft_contact_force, *var)

        @staticmethod
        def stochastic_covariance_matrix_continuity_implicit(
            penalty: PenaltyOption,
            controller: PenaltyController,
        ):
            """
            This functions constrain the covariance matrix to its actual value as in Gillis 2013.
            It is explained in more details here: https://doi.org/10.1109/CDC.2013.6761121
            P_k+1 = M_k @ (dg/dx @ P @ dg/dx + dg/dw @ sigma_w @ dg/dw) @ M_k
            """

            if not controller.get_nlp.is_stochastic:
                raise RuntimeError("This function is only valid for stochastic problems")

            if "cholesky_cov" in controller.algebraic_states.keys():
                l_cov_matrix = StochasticBioModel.reshape_to_cholesky_matrix(
                    controller.algebraic_states["cholesky_cov"].cx_start, controller.model.matrix_shape_cov_cholesky
                )
                cov_matrix = l_cov_matrix @ l_cov_matrix.T
            else:
                cov_matrix = StochasticBioModel.reshape_to_matrix(
                    controller.algebraic_states["cov"].cx_start, controller.model.matrix_shape_cov
                )
            a_matrix = StochasticBioModel.reshape_to_matrix(
                controller.algebraic_states["a"].cx_start, controller.model.matrix_shape_a
            )
            c_matrix = StochasticBioModel.reshape_to_matrix(
                controller.algebraic_states["c"].cx_start, controller.model.matrix_shape_c
            )
            m_matrix = StochasticBioModel.reshape_to_matrix(
                controller.algebraic_states["m"].cx_start, controller.model.matrix_shape_m
            )

            CX_eye = SX_eye if controller.ocp.cx == SX else MX_eye
            sigma_w = vertcat(
                controller.model.sensory_noise_magnitude, controller.model.motor_noise_magnitude
            ) * CX_eye(
                vertcat(controller.model.sensory_noise_magnitude, controller.model.motor_noise_magnitude).shape[0]
            )
            dt = controller.tf / controller.ns
            dg_dw = -dt * c_matrix
            dg_dx = -CX_eye(a_matrix.shape[0]) - dt / 2 * a_matrix

            cov_next = m_matrix @ (dg_dx @ cov_matrix @ dg_dx.T + dg_dw @ sigma_w @ dg_dw.T) @ m_matrix.T
            cov_implicit_deffect = cov_next - cov_matrix

            penalty.expand = controller.get_nlp.dynamics_type.expand_dynamics
            penalty.explicit_derivative = True
            penalty.multi_thread = True

            out_vector = StochasticBioModel.reshape_to_vector(cov_implicit_deffect)
            return out_vector

        @staticmethod
        def stochastic_df_dx_implicit(
            penalty: Constraint,
            controller: PenaltyController,
        ):
            """
            This function constraints the stochastic matrix A to its actual value which is
            A = df/dx
            """
            if not controller.get_nlp.is_stochastic:
                raise RuntimeError("This function is only valid for stochastic problems")

            dt = controller.tf / controller.ns

            nb_root = controller.model.nb_root
            # TODO: Charbie -> This is only True for x=[q, qdot], u=[tau] (have to think on how to generalize it)
            nu = controller.model.nb_q - controller.model.nb_root

            a_matrix = StochasticBioModel.reshape_to_matrix(
                controller.algebraic_states["a"].cx, controller.model.matrix_shape_a
            )

            q_root = MX.sym("q_root", nb_root, 1)
            q_joints = MX.sym("q_joints", nu, 1)
            qdot_root = MX.sym("qdot_root", nb_root, 1)
            qdot_joints = MX.sym("qdot_joints", nu, 1)
            tau_joints = MX.sym("tau_joints", nu, 1)
            algebraic_states_sym = MX.sym("algebraic_states_sym", controller.algebraic_states.shape, 1)

            dx = controller.extra_dynamics(0)(
                vertcat(controller.time.mx, controller.time.mx + controller.dt.mx),
                vertcat(q_root, q_joints, qdot_root, qdot_joints),  # States
                tau_joints,
                controller.parameters.mx,
                algebraic_states_sym,
            )

            non_root_index = list(range(nb_root, nb_root + nu)) + list(
                range(nb_root + nu + nb_root, nb_root + nu + nb_root + nu)
            )
            DF_DX_fun = Function(
                "DF_DX_fun",
                [
                    controller.time.mx,
                    controller.dt.mx,
                    q_root,
                    q_joints,
                    qdot_root,
                    qdot_joints,
                    tau_joints,
                    controller.parameters.mx,
                    algebraic_states_sym,
                ],
                [jacobian(dx[non_root_index], vertcat(q_joints, qdot_joints))],
            )

            parameters = controller.parameters.cx
            parameters[controller.parameters["motor_noise"].index] = controller.model.motor_noise_magnitude
            parameters[controller.parameters["sensory_noise"].index] = controller.model.sensory_noise_magnitude

            DF_DX = DF_DX_fun(
                controller.time.cx,
<<<<<<< HEAD
                controller.q.cx_start[:nb_root],
                controller.q.cx_start[nb_root:],
                controller.qdot.cx_start[:nb_root],
                controller.qdot.cx_start[nb_root:],
                controller.controls.cx_start,
                controller.parameters.cx_start,
                controller.stochastic_variables.cx_start,
                controller.model.motor_noise_magnitude,
                controller.model.sensory_noise_magnitude,
=======
                controller.dt.cx,
                controller.states["q"].cx[:nb_root],
                controller.states["q"].cx[nb_root:],
                controller.states["qdot"].cx[:nb_root],
                controller.states["qdot"].cx[nb_root:],
                controller.controls.cx,
                parameters,
                controller.algebraic_states.cx,
>>>>>>> ef393c43
            )

            CX_eye = SX_eye if controller.ocp.cx == SX else MX_eye
            out = a_matrix - (CX_eye(DF_DX.shape[0]) - DF_DX * dt / 2)

            out_vector = StochasticBioModel.reshape_to_vector(out)
            return out_vector

        @staticmethod
        def stochastic_helper_matrix_collocation(
            penalty: Constraint,
            controller: PenaltyController,
        ):
            """
            This function constrains the stochastic matrix M to its actual value which is
            dF/dz.T = dG/dz.T @ M.T
            where z = states at the collocation points, F = collocation continuity constraint (dxdt - x_k+1),
            and G = collocation slope constraints (defects).
            """

            if not controller.get_nlp.is_stochastic:
                raise RuntimeError("This function is only valid for stochastic problems")

            Mc, _, _, _, _, _ = ConstraintFunction.Functions.collocation_jacobians(
                penalty,
                controller,
            )

<<<<<<< HEAD
            constraint = Mc(
                controller.time.cx,
                controller.states.cx_start,
                horzcat(*controller.states.cx_intermediates_list),
=======
            nb_root = controller.model.nb_root
            nu = controller.model.nb_q - nb_root
            z_joints = horzcat(*(controller.states.cx_intermediates_list))

            parameters = controller.parameters.cx
            parameters[controller.parameters["motor_noise"].index] = controller.model.motor_noise_magnitude
            parameters[controller.parameters["sensory_noise"].index] = controller.model.sensory_noise_magnitude

            constraint = Mc(
                controller.time.cx,
                controller.dt.cx,
                controller.states.cx_start[:nb_root],  # x_q_root
                controller.states.cx_start[nb_root : nb_root + nu],  # x_q_joints
                controller.states.cx_start[nb_root + nu : 2 * nb_root + nu],  # x_qdot_root
                controller.states.cx_start[2 * nb_root + nu : 2 * (nb_root + nu)],  # x_qdot_joints
                z_joints[:nb_root, :],  # z_q_root
                z_joints[nb_root : nb_root + nu, :],  # z_q_joints
                z_joints[nb_root + nu : 2 * nb_root + nu, :],  # z_qdot_root
                z_joints[2 * nb_root + nu : 2 * (nb_root + nu), :],  # z_qdot_joints
>>>>>>> ef393c43
                controller.controls.cx_start,
                parameters,
                controller.algebraic_states.cx_start,
            )

            return StochasticBioModel.reshape_to_vector(constraint)

        @staticmethod
        def stochastic_covariance_matrix_continuity_collocation(
            penalty,
            controller: PenaltyController,
        ):
            """
            This functions allows to implicitly integrate the covariance matrix as in Gillis 2013.
            It is explained in more details here: https://doi.org/10.1109/CDC.2013.6761121
            P_k+1 = M_k @ (dg/dx @ P_k @ dg/dx + dg/dw @ sigma_w @ dg/dw) @ M_k
            """

            if not controller.get_nlp.is_stochastic:
                raise RuntimeError("This function is only valid for stochastic problems")

            _, Pf, _, _, _, _ = ConstraintFunction.Functions.collocation_jacobians(
                penalty,
                controller,
            )

            cov_matrix_next = StochasticBioModel.reshape_to_matrix(
                controller.algebraic_states["cov"].cx_end, controller.model.matrix_shape_cov
            )

<<<<<<< HEAD
            cov_next_computed = Pf(
                controller.time.cx,
                controller.states.cx_start,
                horzcat(*controller.states.cx_intermediates_list),
=======
            nb_root = controller.model.nb_root
            nu = controller.model.nb_q - nb_root
            z_joints = horzcat(*(controller.states.cx_intermediates_list))

            parameters = controller.parameters.cx
            parameters[controller.parameters["motor_noise"].index] = controller.model.motor_noise_magnitude
            parameters[controller.parameters["sensory_noise"].index] = controller.model.sensory_noise_magnitude

            cov_next_computed = Pf(
                controller.time.cx,
                controller.dt.cx,
                controller.states.cx_start[:nb_root],  # x_q_root
                controller.states.cx_start[nb_root : nb_root + nu],  # x_q_joints
                controller.states.cx_start[nb_root + nu : 2 * nb_root + nu],  # x_qdot_root
                controller.states.cx_start[2 * nb_root + nu : 2 * (nb_root + nu)],  # x_qdot_joints
                z_joints[:nb_root, :],  # z_q_root
                z_joints[nb_root : nb_root + nu, :],  # z_q_joints
                z_joints[nb_root + nu : 2 * nb_root + nu, :],  # z_qdot_root
                z_joints[2 * nb_root + nu : 2 * (nb_root + nu), :],  # z_qdot_joints
>>>>>>> ef393c43
                controller.controls.cx_start,
                parameters,
                controller.algebraic_states.cx_start,
            )

            cov_implicit_defect = cov_matrix_next - cov_next_computed

            out_vector = StochasticBioModel.reshape_to_vector(cov_implicit_defect)

            penalty.explicit_derivative = True
            penalty.multi_thread = True
            penalty.integrate = True

            return out_vector

        @staticmethod
        def stochastic_mean_sensory_input_equals_reference(
            penalty: Constraint,
            controller: PenaltyController,
        ):
            """
            Get the error between the hand position and the reference.
            """
            ref = controller.algebraic_states["ref"].cx_start
            sensory_input = controller.model.sensory_reference(
<<<<<<< HEAD
                time=controller.time.cx,
                states=controller.states.cx_start,
                controls=controller.controls.cx_start,
                parameters=controller.parameters.cx_start,
                stochastic_variables=controller.stochastic_variables.cx_start,
                nlp=controller.get_nlp,
            )
            return sensory_input - ref[: controller.model.n_feedbacks]
=======
                states=controller.states.mx,
                controls=controller.controls.mx,
                parameters=controller.parameters.mx,
                algebraic_states=controller.algebraic_states.mx,
                nlp=controller.get_nlp,
            )

            sensory_input = Function(
                "tp",
                [
                    controller.states.mx,
                    controller.controls.mx,
                    controller.parameters.mx,
                    controller.algebraic_states.mx,
                ],
                [sensory_input],
            )(
                controller.states.cx_start,
                controller.controls.cx_start,
                controller.parameters.cx,
                controller.algebraic_states.cx_start,
            )

            return sensory_input - ref
>>>>>>> ef393c43

        @staticmethod
        def symmetric_matrix(
            penalty: Constraint,
            controller: PenaltyController,
            key: str,
        ):
            """
            This function constrains a matrix to be symmetric
            """
            variable = controller.algebraic_states[key].cx_start
            if np.sqrt(variable.shape[0]) % 1 != 0:
                raise RuntimeError(f"The matrix {key} is not square")
            else:
                matrix_shape = int(np.sqrt(variable.shape[0]))
            matrix = StochasticBioModel.reshape_to_matrix(variable, (matrix_shape, matrix_shape))
            symmetry_constraint = matrix - matrix.T
            return StochasticBioModel.reshape_to_vector(symmetry_constraint)

        @staticmethod
        def semidefinite_positive_matrix(
            penalty: Constraint,
            controller: PenaltyController,
            key: str,
        ):
            """
            This function constrains a matrix to be semi-definite positive.
            """
            variable = controller.algebraic_states[key].cx_start
            if np.sqrt(variable.shape[0]) % 1 != 0:
                raise RuntimeError(f"The matrix {key} is not square")
            else:
                matrix_shape = int(np.sqrt(variable.shape[0]))

            A = SX.sym("A", matrix_shape, matrix_shape)
            D = ldl(A)[0]  # Only guaranteed to work by casadi for positive definite matrix.
            func = Function("diagonal_terms", [A], [D])

            matrix = StochasticBioModel.reshape_to_matrix(variable, (matrix_shape, matrix_shape))
            diagonal_terms = func(matrix)

            return diagonal_terms

        @staticmethod
        def collocation_jacobians(penalty, controller):
            """
            This function computes the jacobians of the collocation equation and of the continuity equation with respect to the collocation points and the noise
            """
            motor_noise = controller.parameters["motor_noise"].cx
            sensory_noise = controller.parameters["sensory_noise"].cx
            sigma_ww = diag(vertcat(motor_noise, sensory_noise))

            cov_matrix = StochasticBioModel.reshape_to_matrix(
                controller.algebraic_states["cov"].cx_start, controller.model.matrix_shape_cov
            )
            m_matrix = StochasticBioModel.reshape_to_matrix(
                controller.algebraic_states["m"].cx_start, controller.model.matrix_shape_m
            )

<<<<<<< HEAD
            xf, xall, defects = controller.integrate_extra_dynamics(0).function(
                horzcat(controller.states.cx_start, horzcat(*controller.states.cx_intermediates_list)),
                controller.controls.cx_start,
                controller.parameters.cx_start,
                controller.stochastic_variables.cx_start,
            )

            initial_defect = controller.states.cx_start - controller.states.cx_intermediates_list[0]
            defects = vertcat(initial_defect, defects)

            Gdx = jacobian(defects, controller.states.cx_start)
            Gdz = jacobian(defects, horzcat(*controller.states.cx_intermediates_list))
            Gdw = jacobian(defects, vertcat(controller.model.motor_noise_sym, controller.model.sensory_noise_sym))
            Fdz = jacobian(xf, horzcat(*controller.states.cx_intermediates_list))
=======
            nb_root = controller.model.nb_root
            nu = controller.model.nb_q - nb_root
            joints_index = list(range(nb_root, nb_root + nu)) + list(range(2 * nb_root + nu, 2 * (nb_root + nu)))

            x_q_root = controller.cx.sym("x_q_root", nb_root, 1)
            x_q_joints = controller.cx.sym("x_q_joints", nu, 1)
            x_qdot_root = controller.cx.sym("x_qdot_root", nb_root, 1)
            x_qdot_joints = controller.cx.sym("x_qdot_joints", nu, 1)
            z_q_root = controller.cx.sym("z_q_root", nb_root, polynomial_degree + 1)
            z_q_joints = controller.cx.sym("z_q_joints", nu, polynomial_degree + 1)
            z_qdot_root = controller.cx.sym("z_qdot_root", nb_root, polynomial_degree + 1)
            z_qdot_joints = controller.cx.sym("z_qdot_joints", nu, polynomial_degree + 1)
            x_full_cx = vertcat(x_q_root, x_q_joints, x_qdot_root, x_qdot_joints)
            z_full_cx = vertcat(z_q_root, z_q_joints, z_qdot_root, z_qdot_joints)

            xf, _, defects = controller.integrate_extra_dynamics(0).function(
                vertcat(controller.time.cx, controller.time.cx + controller.dt.cx),
                horzcat(x_full_cx, z_full_cx),
                controller.controls.cx,
                controller.parameters.cx,
                controller.algebraic_states.cx,
            )

            G_joints = [x_full_cx - z_full_cx[:, 0]]
            nx = 2 * (nb_root + nu)
            for i in range(controller.ode_solver.polynomial_degree):
                idx = [j + i * nx for j in joints_index]
                G_joints.append(defects[idx])
            G_joints = vertcat(*G_joints)

            Gdx = jacobian(G_joints, horzcat(x_q_joints, x_qdot_joints))
            Gdz = jacobian(G_joints, horzcat(z_q_joints, z_qdot_joints))
            Gdw = jacobian(G_joints, vertcat(motor_noise, sensory_noise))
            Fdz = jacobian(xf, horzcat(z_q_joints, z_qdot_joints))
>>>>>>> ef393c43

            # Constraint Equality defining M
            Mc = Function(
                "M_cons",
                [
                    controller.time.cx,
<<<<<<< HEAD
                    controller.states.cx_start,
                    horzcat(*controller.states.cx_intermediates_list),
=======
                    controller.dt.cx,
                    x_q_root,
                    x_q_joints,
                    x_qdot_root,
                    x_qdot_joints,
                    z_q_root,
                    z_q_joints,
                    z_qdot_root,
                    z_qdot_joints,
>>>>>>> ef393c43
                    controller.controls.cx_start,
                    controller.parameters.cx_start,
                    controller.algebraic_states.cx_start,
                ],
                [Fdz.T - Gdz.T @ m_matrix.T],
            )
            if penalty.expand:
                Mc = Mc.expand()

            # Covariance propagation rule
            Pf = Function(
                "P_next",
                [
                    controller.time.cx,
<<<<<<< HEAD
                    controller.states.cx_start,
                    horzcat(*controller.states.cx_intermediates_list),
=======
                    controller.dt.cx,
                    x_q_root,
                    x_q_joints,
                    x_qdot_root,
                    x_qdot_joints,
                    z_q_root,
                    z_q_joints,
                    z_qdot_root,
                    z_qdot_joints,
>>>>>>> ef393c43
                    controller.controls.cx_start,
                    controller.parameters.cx_start,
                    controller.algebraic_states.cx_start,
                ],
                [m_matrix @ (Gdx @ cov_matrix @ Gdx.T + Gdw @ sigma_ww @ Gdw.T) @ m_matrix.T],
            )
            if penalty.expand:
                Pf = Pf.expand()

            Gdx_fun = Function(
                "Gdx_fun",
                [
                    controller.time.cx,
                    controller.states.cx_start,
                    horzcat(*controller.states.cx_intermediates_list),
                    controller.controls.cx_start,
                    controller.parameters.cx_start,
                    controller.stochastic_variables.cx_start,
                    controller.model.motor_noise_sym,
                    controller.model.sensory_noise_sym,
                ],
                [Gdx],
            )

            Gdz_fun = Function(
                "Gdz_fun",
                [
                    controller.time.cx,
                    controller.states.cx_start,
                    horzcat(*controller.states.cx_intermediates_list),
                    controller.controls.cx_start,
                    controller.parameters.cx_start,
                    controller.stochastic_variables.cx_start,
                    controller.model.motor_noise_sym,
                    controller.model.sensory_noise_sym,
                ],
                [Gdz],
            )

            Gdw_fun = Function(
                "Gdw_fun",
                [
                    controller.time.cx,
                    controller.states.cx_start,
                    horzcat(*controller.states.cx_intermediates_list),
                    controller.controls.cx_start,
                    controller.parameters.cx_start,
                    controller.stochastic_variables.cx_start,
                    controller.model.motor_noise_sym,
                    controller.model.sensory_noise_sym,
                ],
                [Gdw],
            )

            Fdz_fun = Function(
                "Fdz_fun",
                [
                    controller.time.cx,
                    controller.states.cx_start,
                    horzcat(*controller.states.cx_intermediates_list),
                    controller.controls.cx_start,
                    controller.parameters.cx_start,
                    controller.stochastic_variables.cx_start,
                    controller.model.motor_noise_sym,
                    controller.model.sensory_noise_sym,
                ],
                [Fdz],
            )

            return Mc, Pf, Gdx_fun, Gdz_fun, Gdw_fun, Fdz_fun

    @staticmethod
    def get_dt(_):
        return 1

    @staticmethod
    def penalty_nature() -> str:
        return "constraints"


class ConstraintFcn(FcnEnum):
    """
    Selection of valid constraint functions

    Methods
    -------
    def get_type() -> Callable
        Returns the type of the penalty
    """

    BOUND_CONTROL = (ConstraintFunction.Functions.bound_control,)
    BOUND_STATE = (ConstraintFunction.Functions.bound_state,)
    STATE_CONTINUITY = (PenaltyFunctionAbstract.Functions.state_continuity,)
    FIRST_COLLOCATION_HELPER_EQUALS_STATE = (PenaltyFunctionAbstract.Functions.first_collocation_point_equals_state,)
    CUSTOM = (PenaltyFunctionAbstract.Functions.custom,)
    NON_SLIPPING = (ConstraintFunction.Functions.non_slipping,)
    PROPORTIONAL_CONTROL = (PenaltyFunctionAbstract.Functions.proportional_controls,)
    PROPORTIONAL_STATE = (PenaltyFunctionAbstract.Functions.proportional_states,)
    TRACK_ALGEBRAIC_STATE = (PenaltyFunctionAbstract.Functions.minimize_algebraic_states,)
    STOCHASTIC_COVARIANCE_MATRIX_CONTINUITY_IMPLICIT = (
        ConstraintFunction.Functions.stochastic_covariance_matrix_continuity_implicit,
    )
    STOCHASTIC_DF_DX_IMPLICIT = (ConstraintFunction.Functions.stochastic_df_dx_implicit,)
    STOCHASTIC_HELPER_MATRIX_COLLOCATION = (ConstraintFunction.Functions.stochastic_helper_matrix_collocation,)
    STOCHASTIC_COVARIANCE_MATRIX_CONTINUITY_COLLOCATION = (
        ConstraintFunction.Functions.stochastic_covariance_matrix_continuity_collocation,
    )

    STOCHASTIC_MEAN_SENSORY_INPUT_EQUALS_REFERENCE = (
        ConstraintFunction.Functions.stochastic_mean_sensory_input_equals_reference,
    )
    SYMMETRIC_MATRIX = (ConstraintFunction.Functions.symmetric_matrix,)
    SEMIDEFINITE_POSITIVE_MATRIX = (ConstraintFunction.Functions.semidefinite_positive_matrix,)
    SUPERIMPOSE_MARKERS = (PenaltyFunctionAbstract.Functions.superimpose_markers,)
    SUPERIMPOSE_MARKERS_VELOCITY = (PenaltyFunctionAbstract.Functions.superimpose_markers_velocity,)
    TIME_CONSTRAINT = (ConstraintFunction.Functions.time_constraint,)
    TORQUE_MAX_FROM_Q_AND_QDOT = (ConstraintFunction.Functions.torque_max_from_q_and_qdot,)
    TRACK_ANGULAR_MOMENTUM = (PenaltyFunctionAbstract.Functions.minimize_angular_momentum,)
    TRACK_COM_POSITION = (PenaltyFunctionAbstract.Functions.minimize_com_position,)
    TRACK_COM_VELOCITY = (PenaltyFunctionAbstract.Functions.minimize_com_velocity,)
    TRACK_CONTACT_FORCES = (PenaltyFunctionAbstract.Functions.minimize_contact_forces,)
    TRACK_CONTROL = (PenaltyFunctionAbstract.Functions.minimize_controls,)
    TRACK_LINEAR_MOMENTUM = (PenaltyFunctionAbstract.Functions.minimize_linear_momentum,)
    TRACK_MARKER_WITH_SEGMENT_AXIS = (PenaltyFunctionAbstract.Functions.track_marker_with_segment_axis,)
    TRACK_MARKERS = (PenaltyFunctionAbstract.Functions.minimize_markers,)
    TRACK_MARKERS_ACCELERATION = (PenaltyFunctionAbstract.Functions.minimize_markers_acceleration,)
    TRACK_MARKERS_VELOCITY = (PenaltyFunctionAbstract.Functions.minimize_markers_velocity,)
    TRACK_PARAMETER = (PenaltyFunctionAbstract.Functions.minimize_parameter,)
    TRACK_POWER = (PenaltyFunctionAbstract.Functions.minimize_power,)
    TRACK_QDDOT = (PenaltyFunctionAbstract.Functions.minimize_qddot,)
    TRACK_SEGMENT_ROTATION = (PenaltyFunctionAbstract.Functions.minimize_segment_rotation,)
    TRACK_SEGMENT_VELOCITY = (PenaltyFunctionAbstract.Functions.minimize_segment_velocity,)
    TRACK_SEGMENT_WITH_CUSTOM_RT = (PenaltyFunctionAbstract.Functions.track_segment_with_custom_rt,)
    TRACK_STATE = (PenaltyFunctionAbstract.Functions.minimize_states,)
    TRACK_VECTOR_ORIENTATIONS_FROM_MARKERS = (PenaltyFunctionAbstract.Functions.track_vector_orientations_from_markers,)

    @staticmethod
    def get_type():
        """
        Returns the type of the penalty
        """

        return ConstraintFunction


class ImplicitConstraintFcn(FcnEnum):
    """
    Selection of valid constraint functions

    Methods
    -------
    def get_type() -> Callable
        Returns the type of the penalty
    """

    QDDOT_EQUALS_FORWARD_DYNAMICS = (ConstraintFunction.Functions.qddot_equals_forward_dynamics,)
    TAU_EQUALS_INVERSE_DYNAMICS = (ConstraintFunction.Functions.tau_equals_inverse_dynamics,)
    SOFT_CONTACTS_EQUALS_SOFT_CONTACTS_DYNAMICS = (ConstraintFunction.Functions.implicit_soft_contact_forces,)
    CONTACT_ACCELERATION_EQUALS_ZERO = (ConstraintFunction.Functions.implicit_marker_acceleration,)
    TAU_FROM_MUSCLE_EQUAL_INVERSE_DYNAMICS = (ConstraintFunction.Functions.tau_from_muscle_equal_inverse_dynamics,)

    @staticmethod
    def get_type():
        """
        Returns the type of the penalty
        """

        return ConstraintFunction


class ParameterConstraint(PenaltyOption):
    """
    A placeholder for a parameter constraint

    Attributes
    ----------
    min_bound: np.ndarray
        The vector of minimum bound of the constraint. Default is 0
    max_bound: np.ndarray
        The vector of maximal bound of the constraint. Default is 0
    """

    def __init__(
        self,
        parameter_constraint: Any,
        min_bound: np.ndarray | float = None,
        max_bound: np.ndarray | float = None,
        quadratic: bool = False,
        **params: Any,
    ):
        """
        Parameters
        ----------
        parameter_constraint: ConstraintFcn
            The chosen parameter constraint
        min_bound: np.ndarray
            The vector of minimum bound of the constraint. Default is 0
        max_bound: np.ndarray
            The vector of maximal bound of the constraint. Default is 0
        quadratic: bool
            If the penalty is quadratic
        params:
            Generic parameters for options
        """
        custom_function = None
        if not isinstance(parameter_constraint, (ConstraintFcn, ImplicitConstraintFcn)):
            custom_function = parameter_constraint
            parameter_constraint = ConstraintFcn.CUSTOM

        super(ParameterConstraint, self).__init__(
            penalty=parameter_constraint, quadratic=quadratic, custom_function=custom_function, **params
        )

        if isinstance(parameter_constraint, ImplicitConstraintFcn):
            self.penalty_type = ConstraintType.IMPLICIT  # doing this puts the relevance of this enum in question

        self.min_bound = min_bound
        self.max_bound = max_bound
        # TODO Benjamin Check .name
        self.bounds = Bounds(parameter_constraint.name, interpolation=InterpolationType.CONSTANT)

    def set_penalty(self, penalty: MX | SX, controller: PenaltyController):
        super(ParameterConstraint, self).set_penalty(penalty, controller)
        self.min_bound = 0 if self.min_bound is None else self.min_bound
        self.max_bound = 0 if self.max_bound is None else self.max_bound

    def add_or_replace_to_penalty_pool(self, ocp, nlp):
        if self.type == ConstraintFcn.TIME_CONSTRAINT:
            self.node = Node.END

        super(ParameterConstraint, self).add_or_replace_to_penalty_pool(ocp, nlp)

        self.min_bound = np.array(self.min_bound) if isinstance(self.min_bound, (list, tuple)) else self.min_bound
        self.max_bound = np.array(self.max_bound) if isinstance(self.max_bound, (list, tuple)) else self.max_bound

        if self.bounds.shape[0] == 0:
            for i in self.rows:
                min_bound = (
                    self.min_bound[i]
                    if hasattr(self.min_bound, "__getitem__") and self.min_bound.shape[0] > 1
                    else self.min_bound
                )
                max_bound = (
                    self.max_bound[i]
                    if hasattr(self.max_bound, "__getitem__") and self.max_bound.shape[0] > 1
                    else self.max_bound
                )
                self.bounds.concatenate(Bounds(min_bound, max_bound, interpolation=InterpolationType.CONSTANT))
        elif self.bounds.shape[0] != len(self.rows):
            raise RuntimeError(f"bounds rows is {self.bounds.shape[0]} but should be {self.rows} or empty")

    def _add_penalty_to_pool(self, controller: list[PenaltyController, ...]):
        controller = controller[0]  # This is a special case of Node.TRANSITION

        if self.penalty_type == PenaltyType.INTERNAL:
            pool = (
                controller.get_nlp.g_internal
                if controller is not None and controller.get_nlp
                else controller.ocp.g_internal
            )
        elif self.penalty_type == ConstraintType.IMPLICIT:
            pool = (
                controller.get_nlp.g_implicit
                if controller is not None and controller.get_nlp
                else controller.ocp.g_implicit
            )
        elif self.penalty_type == PenaltyType.USER:
            pool = controller.get_nlp.g if controller is not None and controller.get_nlp else controller.ocp.g
        else:
            raise ValueError(f"Invalid constraint type {self.penalty_type}.")
        pool[self.list_index] = self

    def ensure_penalty_sanity(self, ocp, nlp):
        if self.penalty_type == PenaltyType.INTERNAL:
            g_to_add_to = nlp.g_internal if nlp else ocp.g_internal
        elif self.penalty_type == ConstraintType.IMPLICIT:
            g_to_add_to = nlp.g_implicit if nlp else ocp.g_implicit
        elif self.penalty_type == PenaltyType.USER:
            g_to_add_to = nlp.g if nlp else ocp.g
        else:
            raise ValueError(f"Invalid Type of Constraint {self.penalty_type}")

        if self.list_index < 0:
            for i, j in enumerate(g_to_add_to):
                if not j:
                    self.list_index = i
                    return
            else:
                g_to_add_to.append([])
                self.list_index = len(g_to_add_to) - 1
        else:
            while self.list_index >= len(g_to_add_to):
                g_to_add_to.append([])
            g_to_add_to[self.list_index] = []


class ParameterConstraintList(OptionList):
    """
    A list of ParameterConstraint if more than one is required

    Methods
    -------
    add(self, parameter_constraint: Callable | "ConstraintFcn", **extra_arguments)
        Add a new Constraint to the list
    print(self)
        Print the ParameterConstraintList to the console
    """

    def add(self, parameter_constraint: Callable | ParameterConstraint | Any, **extra_arguments: Any):
        """
        Add a new constraint to the list

        Parameters
        ----------
        parameter_constraint: Callable | Constraint | ConstraintFcn
            The chosen parameter constraint
        extra_arguments: dict
            Any parameters to pass to Constraint
        """

        if isinstance(parameter_constraint, Constraint):
            self.copy(parameter_constraint)

        else:
            super(ParameterConstraintList, self)._add(
                option_type=ParameterConstraint, parameter_constraint=parameter_constraint, **extra_arguments
            )

    def print(self):
        """
        Print the ParameterConstraintList to the console
        """
        # TODO: Print all elements in the console
        raise NotImplementedError("Printing of ParameterConstraintList is not ready yet")<|MERGE_RESOLUTION|>--- conflicted
+++ resolved
@@ -708,8 +708,6 @@
             DF_DX_fun = Function(
                 "DF_DX_fun",
                 [
-                    controller.time.mx,
-                    controller.dt.mx,
                     q_root,
                     q_joints,
                     qdot_root,
@@ -726,27 +724,13 @@
             parameters[controller.parameters["sensory_noise"].index] = controller.model.sensory_noise_magnitude
 
             DF_DX = DF_DX_fun(
-                controller.time.cx,
-<<<<<<< HEAD
-                controller.q.cx_start[:nb_root],
-                controller.q.cx_start[nb_root:],
-                controller.qdot.cx_start[:nb_root],
-                controller.qdot.cx_start[nb_root:],
-                controller.controls.cx_start,
-                controller.parameters.cx_start,
-                controller.stochastic_variables.cx_start,
-                controller.model.motor_noise_magnitude,
-                controller.model.sensory_noise_magnitude,
-=======
-                controller.dt.cx,
-                controller.states["q"].cx[:nb_root],
-                controller.states["q"].cx[nb_root:],
-                controller.states["qdot"].cx[:nb_root],
-                controller.states["qdot"].cx[nb_root:],
+                controller.q.cx[:nb_root],
+                controller.q.cx[nb_root:],
+                controller.qdot.cx[:nb_root],
+                controller.qdot.cx[nb_root:],
                 controller.controls.cx,
                 parameters,
                 controller.algebraic_states.cx,
->>>>>>> ef393c43
             )
 
             CX_eye = SX_eye if controller.ocp.cx == SX else MX_eye
@@ -775,32 +759,13 @@
                 controller,
             )
 
-<<<<<<< HEAD
-            constraint = Mc(
-                controller.time.cx,
-                controller.states.cx_start,
-                horzcat(*controller.states.cx_intermediates_list),
-=======
-            nb_root = controller.model.nb_root
-            nu = controller.model.nb_q - nb_root
-            z_joints = horzcat(*(controller.states.cx_intermediates_list))
-
             parameters = controller.parameters.cx
             parameters[controller.parameters["motor_noise"].index] = controller.model.motor_noise_magnitude
             parameters[controller.parameters["sensory_noise"].index] = controller.model.sensory_noise_magnitude
 
             constraint = Mc(
-                controller.time.cx,
-                controller.dt.cx,
-                controller.states.cx_start[:nb_root],  # x_q_root
-                controller.states.cx_start[nb_root : nb_root + nu],  # x_q_joints
-                controller.states.cx_start[nb_root + nu : 2 * nb_root + nu],  # x_qdot_root
-                controller.states.cx_start[2 * nb_root + nu : 2 * (nb_root + nu)],  # x_qdot_joints
-                z_joints[:nb_root, :],  # z_q_root
-                z_joints[nb_root : nb_root + nu, :],  # z_q_joints
-                z_joints[nb_root + nu : 2 * nb_root + nu, :],  # z_qdot_root
-                z_joints[2 * nb_root + nu : 2 * (nb_root + nu), :],  # z_qdot_joints
->>>>>>> ef393c43
+                controller.states.cx_start,
+                horzcat(*(controller.states.cx_intermediates_list)),
                 controller.controls.cx_start,
                 parameters,
                 controller.algebraic_states.cx_start,
@@ -831,32 +796,13 @@
                 controller.algebraic_states["cov"].cx_end, controller.model.matrix_shape_cov
             )
 
-<<<<<<< HEAD
-            cov_next_computed = Pf(
-                controller.time.cx,
-                controller.states.cx_start,
-                horzcat(*controller.states.cx_intermediates_list),
-=======
-            nb_root = controller.model.nb_root
-            nu = controller.model.nb_q - nb_root
-            z_joints = horzcat(*(controller.states.cx_intermediates_list))
-
             parameters = controller.parameters.cx
             parameters[controller.parameters["motor_noise"].index] = controller.model.motor_noise_magnitude
             parameters[controller.parameters["sensory_noise"].index] = controller.model.sensory_noise_magnitude
 
             cov_next_computed = Pf(
-                controller.time.cx,
-                controller.dt.cx,
-                controller.states.cx_start[:nb_root],  # x_q_root
-                controller.states.cx_start[nb_root : nb_root + nu],  # x_q_joints
-                controller.states.cx_start[nb_root + nu : 2 * nb_root + nu],  # x_qdot_root
-                controller.states.cx_start[2 * nb_root + nu : 2 * (nb_root + nu)],  # x_qdot_joints
-                z_joints[:nb_root, :],  # z_q_root
-                z_joints[nb_root : nb_root + nu, :],  # z_q_joints
-                z_joints[nb_root + nu : 2 * nb_root + nu, :],  # z_qdot_root
-                z_joints[2 * nb_root + nu : 2 * (nb_root + nu), :],  # z_qdot_joints
->>>>>>> ef393c43
+                controller.states.cx_start,
+                horzcat(*(controller.states.cx_intermediates_list)),
                 controller.controls.cx_start,
                 parameters,
                 controller.algebraic_states.cx_start,
@@ -880,18 +826,10 @@
             """
             Get the error between the hand position and the reference.
             """
+
             ref = controller.algebraic_states["ref"].cx_start
             sensory_input = controller.model.sensory_reference(
-<<<<<<< HEAD
-                time=controller.time.cx,
-                states=controller.states.cx_start,
-                controls=controller.controls.cx_start,
-                parameters=controller.parameters.cx_start,
-                stochastic_variables=controller.stochastic_variables.cx_start,
-                nlp=controller.get_nlp,
-            )
-            return sensory_input - ref[: controller.model.n_feedbacks]
-=======
+                time=controller.time.mx,
                 states=controller.states.mx,
                 controls=controller.controls.mx,
                 parameters=controller.parameters.mx,
@@ -905,7 +843,7 @@
                     controller.states.mx,
                     controller.controls.mx,
                     controller.parameters.mx,
-                    controller.algebraic_states.mx,
+                    controller.algebraic_states.mx
                 ],
                 [sensory_input],
             )(
@@ -915,8 +853,7 @@
                 controller.algebraic_states.cx_start,
             )
 
-            return sensory_input - ref
->>>>>>> ef393c43
+            return sensory_input - ref[: controller.model.n_feedbacks]
 
         @staticmethod
         def symmetric_matrix(
@@ -976,77 +913,28 @@
                 controller.algebraic_states["m"].cx_start, controller.model.matrix_shape_m
             )
 
-<<<<<<< HEAD
-            xf, xall, defects = controller.integrate_extra_dynamics(0).function(
-                horzcat(controller.states.cx_start, horzcat(*controller.states.cx_intermediates_list)),
-                controller.controls.cx_start,
-                controller.parameters.cx_start,
-                controller.stochastic_variables.cx_start,
-            )
-
-            initial_defect = controller.states.cx_start - controller.states.cx_intermediates_list[0]
-            defects = vertcat(initial_defect, defects)
-
-            Gdx = jacobian(defects, controller.states.cx_start)
-            Gdz = jacobian(defects, horzcat(*controller.states.cx_intermediates_list))
-            Gdw = jacobian(defects, vertcat(controller.model.motor_noise_sym, controller.model.sensory_noise_sym))
-            Fdz = jacobian(xf, horzcat(*controller.states.cx_intermediates_list))
-=======
-            nb_root = controller.model.nb_root
-            nu = controller.model.nb_q - nb_root
-            joints_index = list(range(nb_root, nb_root + nu)) + list(range(2 * nb_root + nu, 2 * (nb_root + nu)))
-
-            x_q_root = controller.cx.sym("x_q_root", nb_root, 1)
-            x_q_joints = controller.cx.sym("x_q_joints", nu, 1)
-            x_qdot_root = controller.cx.sym("x_qdot_root", nb_root, 1)
-            x_qdot_joints = controller.cx.sym("x_qdot_joints", nu, 1)
-            z_q_root = controller.cx.sym("z_q_root", nb_root, polynomial_degree + 1)
-            z_q_joints = controller.cx.sym("z_q_joints", nu, polynomial_degree + 1)
-            z_qdot_root = controller.cx.sym("z_qdot_root", nb_root, polynomial_degree + 1)
-            z_qdot_joints = controller.cx.sym("z_qdot_joints", nu, polynomial_degree + 1)
-            x_full_cx = vertcat(x_q_root, x_q_joints, x_qdot_root, x_qdot_joints)
-            z_full_cx = vertcat(z_q_root, z_q_joints, z_qdot_root, z_qdot_joints)
-
             xf, _, defects = controller.integrate_extra_dynamics(0).function(
                 vertcat(controller.time.cx, controller.time.cx + controller.dt.cx),
-                horzcat(x_full_cx, z_full_cx),
+                horzcat(controller.states.cx, horzcat(*controller.states.cx_intermediates_list)),
                 controller.controls.cx,
                 controller.parameters.cx,
                 controller.algebraic_states.cx,
             )
 
-            G_joints = [x_full_cx - z_full_cx[:, 0]]
-            nx = 2 * (nb_root + nu)
-            for i in range(controller.ode_solver.polynomial_degree):
-                idx = [j + i * nx for j in joints_index]
-                G_joints.append(defects[idx])
-            G_joints = vertcat(*G_joints)
-
-            Gdx = jacobian(G_joints, horzcat(x_q_joints, x_qdot_joints))
-            Gdz = jacobian(G_joints, horzcat(z_q_joints, z_qdot_joints))
-            Gdw = jacobian(G_joints, vertcat(motor_noise, sensory_noise))
-            Fdz = jacobian(xf, horzcat(z_q_joints, z_qdot_joints))
->>>>>>> ef393c43
+            initial_defect = controller.states.cx_start - controller.states.cx_intermediates_list[0]
+            defects = vertcat(initial_defect, defects)
+
+            Gdx = jacobian(defects, controller.states.cx)
+            Gdz = jacobian(defects, horzcat(*controller.states.cx_intermediates_list))
+            Gdw = jacobian(defects, vertcat(motor_noise, sensory_noise))
+            Fdz = jacobian(xf, horzcat(*controller.states.cx_intermediates_list))
 
             # Constraint Equality defining M
             Mc = Function(
                 "M_cons",
                 [
-                    controller.time.cx,
-<<<<<<< HEAD
                     controller.states.cx_start,
                     horzcat(*controller.states.cx_intermediates_list),
-=======
-                    controller.dt.cx,
-                    x_q_root,
-                    x_q_joints,
-                    x_qdot_root,
-                    x_qdot_joints,
-                    z_q_root,
-                    z_q_joints,
-                    z_qdot_root,
-                    z_qdot_joints,
->>>>>>> ef393c43
                     controller.controls.cx_start,
                     controller.parameters.cx_start,
                     controller.algebraic_states.cx_start,
@@ -1060,21 +948,8 @@
             Pf = Function(
                 "P_next",
                 [
-                    controller.time.cx,
-<<<<<<< HEAD
                     controller.states.cx_start,
                     horzcat(*controller.states.cx_intermediates_list),
-=======
-                    controller.dt.cx,
-                    x_q_root,
-                    x_q_joints,
-                    x_qdot_root,
-                    x_qdot_joints,
-                    z_q_root,
-                    z_q_joints,
-                    z_qdot_root,
-                    z_qdot_joints,
->>>>>>> ef393c43
                     controller.controls.cx_start,
                     controller.parameters.cx_start,
                     controller.algebraic_states.cx_start,
@@ -1087,7 +962,6 @@
             Gdx_fun = Function(
                 "Gdx_fun",
                 [
-                    controller.time.cx,
                     controller.states.cx_start,
                     horzcat(*controller.states.cx_intermediates_list),
                     controller.controls.cx_start,
@@ -1102,7 +976,6 @@
             Gdz_fun = Function(
                 "Gdz_fun",
                 [
-                    controller.time.cx,
                     controller.states.cx_start,
                     horzcat(*controller.states.cx_intermediates_list),
                     controller.controls.cx_start,
@@ -1117,7 +990,6 @@
             Gdw_fun = Function(
                 "Gdw_fun",
                 [
-                    controller.time.cx,
                     controller.states.cx_start,
                     horzcat(*controller.states.cx_intermediates_list),
                     controller.controls.cx_start,
@@ -1132,7 +1004,6 @@
             Fdz_fun = Function(
                 "Fdz_fun",
                 [
-                    controller.time.cx,
                     controller.states.cx_start,
                     horzcat(*controller.states.cx_intermediates_list),
                     controller.controls.cx_start,
