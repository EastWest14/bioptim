--- conflicted
+++ resolved
@@ -518,13 +518,9 @@
         Returns the type of the penalty
     """
 
-<<<<<<< HEAD
-    QDDOT_EQUALS_FORWARD_DYNAMICS = (ConstraintFunction.Functions.implicit_qddot,)
-    SOFT_CONTACTS_EQUALS_SOFT_CONTACTS_DYNAMICS = (ConstraintFunction.Functions.implicit_soft_contact_forces,)
-=======
     QDDOT_EQUALS_FORWARD_DYNAMICS = (ConstraintFunction.Functions.qddot_equals_forward_dynamics,)
     TAU_EQUALS_INVERSE_DYNAMICS = (ConstraintFunction.Functions.tau_equals_inverse_dynamics,)
->>>>>>> 44d3fd4e
+    SOFT_CONTACTS_EQUALS_SOFT_CONTACTS_DYNAMICS = (ConstraintFunction.Functions.implicit_soft_contact_forces,)
 
     @staticmethod
     def get_type():
